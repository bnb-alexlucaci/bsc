// Copyright 2016 The go-ethereum Authors
// This file is part of the go-ethereum library.
//
// The go-ethereum library is free software: you can redistribute it and/or modify
// it under the terms of the GNU Lesser General Public License as published by
// the Free Software Foundation, either version 3 of the License, or
// (at your option) any later version.
//
// The go-ethereum library is distributed in the hope that it will be useful,
// but WITHOUT ANY WARRANTY; without even the implied warranty of
// MERCHANTABILITY or FITNESS FOR A PARTICULAR PURPOSE. See the
// GNU Lesser General Public License for more details.
//
// You should have received a copy of the GNU Lesser General Public License
// along with the go-ethereum library. If not, see <http://www.gnu.org/licenses/>.

package misc

import (
	"bytes"
	"errors"
	"math/big"

	"github.com/ethereum/go-ethereum/core/state"
	"github.com/ethereum/go-ethereum/core/types"
	"github.com/ethereum/go-ethereum/params"
)

var (
	// ErrBadProDAOExtra is returned if a header doesn't support the DAO fork on a
	// pro-fork client.
	ErrBadProDAOExtra = errors.New("bad DAO pro-fork extra-data")

	// ErrBadNoDAOExtra is returned if a header does support the DAO fork on a no-
	// fork client.
	ErrBadNoDAOExtra = errors.New("bad DAO no-fork extra-data")
)

// VerifyDAOHeaderExtraData validates the extra-data field of a block header to
// ensure it conforms to DAO hard-fork rules.
//
// DAO hard-fork extension to the header validity:
//
<<<<<<< HEAD
//	a) if the node is no-fork, do not accept blocks in the [fork, fork+10) range
//	   with the fork specific extra-data set
//	b) if the node is pro-fork, require blocks in the specific range to have the
//	   unique extra-data set.
=======
//   - if the node is no-fork, do not accept blocks in the [fork, fork+10) range
//     with the fork specific extra-data set.
//   - if the node is pro-fork, require blocks in the specific range to have the
//     unique extra-data set.
>>>>>>> bed84606
func VerifyDAOHeaderExtraData(config *params.ChainConfig, header *types.Header) error {
	// Short circuit validation if the node doesn't care about the DAO fork
	if config.DAOForkBlock == nil {
		return nil
	}
	// Make sure the block is within the fork's modified extra-data range
	limit := new(big.Int).Add(config.DAOForkBlock, params.DAOForkExtraRange)
	if header.Number.Cmp(config.DAOForkBlock) < 0 || header.Number.Cmp(limit) >= 0 {
		return nil
	}
	// Depending on whether we support or oppose the fork, validate the extra-data contents
	if config.DAOForkSupport {
		if !bytes.Equal(header.Extra, params.DAOForkBlockExtra) {
			return ErrBadProDAOExtra
		}
	} else {
		if bytes.Equal(header.Extra, params.DAOForkBlockExtra) {
			return ErrBadNoDAOExtra
		}
	}
	// All ok, header has the same extra-data we expect
	return nil
}

// ApplyDAOHardFork modifies the state database according to the DAO hard-fork
// rules, transferring all balances of a set of DAO accounts to a single refund
// contract.
func ApplyDAOHardFork(statedb *state.StateDB) {
	// Retrieve the contract to refund balances into
	if !statedb.Exist(params.DAORefundContract) {
		statedb.CreateAccount(params.DAORefundContract)
	}

	// Move every DAO account and extra-balance account funds into the refund contract
	for _, addr := range params.DAODrainList() {
		statedb.AddBalance(params.DAORefundContract, statedb.GetBalance(addr))
		statedb.SetBalance(addr, new(big.Int))
	}
}<|MERGE_RESOLUTION|>--- conflicted
+++ resolved
@@ -41,17 +41,10 @@
 //
 // DAO hard-fork extension to the header validity:
 //
-<<<<<<< HEAD
-//	a) if the node is no-fork, do not accept blocks in the [fork, fork+10) range
-//	   with the fork specific extra-data set
-//	b) if the node is pro-fork, require blocks in the specific range to have the
-//	   unique extra-data set.
-=======
 //   - if the node is no-fork, do not accept blocks in the [fork, fork+10) range
 //     with the fork specific extra-data set.
 //   - if the node is pro-fork, require blocks in the specific range to have the
 //     unique extra-data set.
->>>>>>> bed84606
 func VerifyDAOHeaderExtraData(config *params.ChainConfig, header *types.Header) error {
 	// Short circuit validation if the node doesn't care about the DAO fork
 	if config.DAOForkBlock == nil {
