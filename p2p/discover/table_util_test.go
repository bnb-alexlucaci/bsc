// Copyright 2018 The go-ethereum Authors
// This file is part of the go-ethereum library.
//
// The go-ethereum library is free software: you can redistribute it and/or modify
// it under the terms of the GNU Lesser General Public License as published by
// the Free Software Foundation, either version 3 of the License, or
// (at your option) any later version.
//
// The go-ethereum library is distributed in the hope that it will be useful,
// but WITHOUT ANY WARRANTY; without even the implied warranty of
// MERCHANTABILITY or FITNESS FOR A PARTICULAR PURPOSE. See the
// GNU Lesser General Public License for more details.
//
// You should have received a copy of the GNU Lesser General Public License
// along with the go-ethereum library. If not, see <http://www.gnu.org/licenses/>.

package discover

import (
	"bytes"
	"crypto/ecdsa"
	"encoding/hex"
	"errors"
	"fmt"
	"math/rand"
	"net"
	"sync"

	"github.com/ethereum/go-ethereum/crypto"
	"github.com/ethereum/go-ethereum/p2p/enode"
	"github.com/ethereum/go-ethereum/p2p/enr"
	"golang.org/x/exp/slices"
)

var nullNode *enode.Node

func init() {
	var r enr.Record
	r.Set(enr.IP{0, 0, 0, 0})
	nullNode = enode.SignNull(&r, enode.ID{})
}

func newTestTable(t transport) (*Table, *enode.DB) {
	cfg := Config{}
	db, _ := enode.OpenDB("")
<<<<<<< HEAD
	tab, _ := newTable(t, db, cfg, nil)
=======
	tab, _ := newTable(t, db, nil, log.Root(), nil, false)
>>>>>>> c035b0c8
	go tab.loop()
	return tab, db
}

// nodeAtDistance creates a node for which enode.LogDist(base, n.id) == ld.
func nodeAtDistance(base enode.ID, ld int, ip net.IP) *node {
	var r enr.Record
	r.Set(enr.IP(ip))
	r.Set(enr.UDP(30303))
	return wrapNode(enode.SignNull(&r, idAtDistance(base, ld)))
}

// nodesAtDistance creates n nodes for which enode.LogDist(base, node.ID()) == ld.
func nodesAtDistance(base enode.ID, ld int, n int) []*enode.Node {
	results := make([]*enode.Node, n)
	for i := range results {
		results[i] = unwrapNode(nodeAtDistance(base, ld, intIP(i)))
	}
	return results
}

func nodesToRecords(nodes []*enode.Node) []*enr.Record {
	records := make([]*enr.Record, len(nodes))
	for i := range nodes {
		records[i] = nodes[i].Record()
	}
	return records
}

// idAtDistance returns a random hash such that enode.LogDist(a, b) == n
func idAtDistance(a enode.ID, n int) (b enode.ID) {
	if n == 0 {
		return a
	}
	// flip bit at position n, fill the rest with random bits
	b = a
	pos := len(a) - n/8 - 1
	bit := byte(0x01) << (byte(n%8) - 1)
	if bit == 0 {
		pos++
		bit = 0x80
	}
	b[pos] = a[pos]&^bit | ^a[pos]&bit // TODO: randomize end bits
	for i := pos + 1; i < len(a); i++ {
		b[i] = byte(rand.Intn(255))
	}
	return b
}

func intIP(i int) net.IP {
	return net.IP{byte(i), 0, 2, byte(i)}
}

// fillBucket inserts nodes into the given bucket until it is full.
func fillBucket(tab *Table, n *node) (last *node) {
	ld := enode.LogDist(tab.self().ID(), n.ID())
	b := tab.bucket(n.ID())
	for len(b.entries) < bucketSize {
		b.entries = append(b.entries, nodeAtDistance(tab.self().ID(), ld, intIP(ld)))
	}
	return b.entries[bucketSize-1]
}

// fillTable adds nodes the table to the end of their corresponding bucket
// if the bucket is not full. The caller must not hold tab.mutex.
func fillTable(tab *Table, nodes []*node) {
	for _, n := range nodes {
		tab.addSeenNodeSync(n)
	}
}

type pingRecorder struct {
	mu           sync.Mutex
	dead, pinged map[enode.ID]bool
	records      map[enode.ID]*enode.Node
	n            *enode.Node
}

func newPingRecorder() *pingRecorder {
	var r enr.Record
	r.Set(enr.IP{0, 0, 0, 0})
	n := enode.SignNull(&r, enode.ID{})

	return &pingRecorder{
		dead:    make(map[enode.ID]bool),
		pinged:  make(map[enode.ID]bool),
		records: make(map[enode.ID]*enode.Node),
		n:       n,
	}
}

// updateRecord updates a node record. Future calls to ping and
// RequestENR will return this record.
func (t *pingRecorder) updateRecord(n *enode.Node) {
	t.mu.Lock()
	defer t.mu.Unlock()
	t.records[n.ID()] = n
}

// Stubs to satisfy the transport interface.
func (t *pingRecorder) Self() *enode.Node           { return nullNode }
func (t *pingRecorder) lookupSelf() []*enode.Node   { return nil }
func (t *pingRecorder) lookupRandom() []*enode.Node { return nil }

// ping simulates a ping request.
func (t *pingRecorder) ping(n *enode.Node) (seq uint64, err error) {
	t.mu.Lock()
	defer t.mu.Unlock()

	t.pinged[n.ID()] = true
	if t.dead[n.ID()] {
		return 0, errTimeout
	}
	if t.records[n.ID()] != nil {
		seq = t.records[n.ID()].Seq()
	}
	return seq, nil
}

// RequestENR simulates an ENR request.
func (t *pingRecorder) RequestENR(n *enode.Node) (*enode.Node, error) {
	t.mu.Lock()
	defer t.mu.Unlock()

	if t.dead[n.ID()] || t.records[n.ID()] == nil {
		return nil, errTimeout
	}
	return t.records[n.ID()], nil
}

func hasDuplicates(slice []*node) bool {
	seen := make(map[enode.ID]bool, len(slice))
	for i, e := range slice {
		if e == nil {
			panic(fmt.Sprintf("nil *Node at %d", i))
		}
		if seen[e.ID()] {
			return true
		}
		seen[e.ID()] = true
	}
	return false
}

// checkNodesEqual checks whether the two given node lists contain the same nodes.
func checkNodesEqual(got, want []*enode.Node) error {
	if len(got) == len(want) {
		for i := range got {
			if !nodeEqual(got[i], want[i]) {
				goto NotEqual
			}
		}
	}
	return nil

NotEqual:
	output := new(bytes.Buffer)
	fmt.Fprintf(output, "got %d nodes:\n", len(got))
	for _, n := range got {
		fmt.Fprintf(output, "  %v %v\n", n.ID(), n)
	}
	fmt.Fprintf(output, "want %d:\n", len(want))
	for _, n := range want {
		fmt.Fprintf(output, "  %v %v\n", n.ID(), n)
	}
	return errors.New(output.String())
}

func nodeEqual(n1 *enode.Node, n2 *enode.Node) bool {
	return n1.ID() == n2.ID() && n1.IP().Equal(n2.IP())
}

func sortByID(nodes []*enode.Node) {
	slices.SortFunc(nodes, func(a, b *enode.Node) int {
		return bytes.Compare(a.ID().Bytes(), b.ID().Bytes())
	})
}

func sortedByDistanceTo(distbase enode.ID, slice []*node) bool {
	return slices.IsSortedFunc(slice, func(a, b *node) int {
		return enode.DistCmp(distbase, a.ID(), b.ID())
	})
}

// hexEncPrivkey decodes h as a private key.
func hexEncPrivkey(h string) *ecdsa.PrivateKey {
	b, err := hex.DecodeString(h)
	if err != nil {
		panic(err)
	}
	key, err := crypto.ToECDSA(b)
	if err != nil {
		panic(err)
	}
	return key
}

// hexEncPubkey decodes h as a public key.
func hexEncPubkey(h string) (ret encPubkey) {
	b, err := hex.DecodeString(h)
	if err != nil {
		panic(err)
	}
	if len(b) != len(ret) {
		panic("invalid length")
	}
	copy(ret[:], b)
	return ret
}<|MERGE_RESOLUTION|>--- conflicted
+++ resolved
@@ -27,6 +27,7 @@
 	"sync"
 
 	"github.com/ethereum/go-ethereum/crypto"
+	"github.com/ethereum/go-ethereum/log"
 	"github.com/ethereum/go-ethereum/p2p/enode"
 	"github.com/ethereum/go-ethereum/p2p/enr"
 	"golang.org/x/exp/slices"
@@ -41,13 +42,9 @@
 }
 
 func newTestTable(t transport) (*Table, *enode.DB) {
-	cfg := Config{}
+	cfg := Config{Log: log.Root()}
 	db, _ := enode.OpenDB("")
-<<<<<<< HEAD
 	tab, _ := newTable(t, db, cfg, nil)
-=======
-	tab, _ := newTable(t, db, nil, log.Root(), nil, false)
->>>>>>> c035b0c8
 	go tab.loop()
 	return tab, db
 }
