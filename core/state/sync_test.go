// Copyright 2015 The go-ethereum Authors
// This file is part of the go-ethereum library.
//
// The go-ethereum library is free software: you can redistribute it and/or modify
// it under the terms of the GNU Lesser General Public License as published by
// the Free Software Foundation, either version 3 of the License, or
// (at your option) any later version.
//
// The go-ethereum library is distributed in the hope that it will be useful,
// but WITHOUT ANY WARRANTY; without even the implied warranty of
// MERCHANTABILITY or FITNESS FOR A PARTICULAR PURPOSE. See the
// GNU Lesser General Public License for more details.
//
// You should have received a copy of the GNU Lesser General Public License
// along with the go-ethereum library. If not, see <http://www.gnu.org/licenses/>.

package state

import (
	"bytes"
	"math/big"
	"testing"

	"github.com/ethereum/go-ethereum/common"
	"github.com/ethereum/go-ethereum/core/rawdb"
	"github.com/ethereum/go-ethereum/core/types"
	"github.com/ethereum/go-ethereum/crypto"
	"github.com/ethereum/go-ethereum/ethdb"
	"github.com/ethereum/go-ethereum/rlp"
	"github.com/ethereum/go-ethereum/trie"
)

// testAccount is the data associated with an account used by the state tests.
type testAccount struct {
	address common.Address
	balance *big.Int
	nonce   uint64
	code    []byte
}

// makeTestState create a sample test state to test node-wise reconstruction.
func makeTestState() (ethdb.Database, Database, common.Hash, []*testAccount) {
	// Create an empty state
	db := rawdb.NewMemoryDatabase()
	sdb := NewDatabaseWithConfig(db, &trie.Config{Preimages: true})
	state, _ := New(types.EmptyRootHash, sdb, nil)

	// Fill it with some arbitrary data
	var accounts []*testAccount
	for i := byte(0); i < 96; i++ {
		obj := state.GetOrNewStateObject(common.BytesToAddress([]byte{i}))
		acc := &testAccount{address: common.BytesToAddress([]byte{i})}

		obj.AddBalance(big.NewInt(int64(11 * i)))
		acc.balance = big.NewInt(int64(11 * i))

		obj.SetNonce(uint64(42 * i))
		acc.nonce = uint64(42 * i)

		if i%3 == 0 {
			obj.SetCode(crypto.Keccak256Hash([]byte{i, i, i, i, i}), []byte{i, i, i, i, i})
			acc.code = []byte{i, i, i, i, i}
		}
		if i%5 == 0 {
			for j := byte(0); j < 5; j++ {
				hash := crypto.Keccak256Hash([]byte{i, i, i, i, i, j, j})
				obj.SetState(hash, hash)
			}
		}
		state.updateStateObject(obj)
		accounts = append(accounts, acc)
	}
<<<<<<< HEAD
	state.Finalise(false)
	state.AccountsIntermediateRoot()
	root, _, _ := state.Commit(nil)
=======
	root, _ := state.Commit(0, false)
>>>>>>> bed84606

	// Return the generated state
	return db, sdb, root, accounts
}

// checkStateAccounts cross references a reconstructed state with an expected
// account array.
func checkStateAccounts(t *testing.T, db ethdb.Database, root common.Hash, accounts []*testAccount) {
	// Check root availability and state contents
	state, err := New(root, NewDatabase(db), nil)
	if err != nil {
		t.Fatalf("failed to create state trie at %x: %v", root, err)
	}
	if err := checkStateConsistency(db, root); err != nil {
		t.Fatalf("inconsistent state trie at %x: %v", root, err)
	}
	for i, acc := range accounts {
		if balance := state.GetBalance(acc.address); balance.Cmp(acc.balance) != 0 {
			t.Errorf("account %d: balance mismatch: have %v, want %v", i, balance, acc.balance)
		}
		if nonce := state.GetNonce(acc.address); nonce != acc.nonce {
			t.Errorf("account %d: nonce mismatch: have %v, want %v", i, nonce, acc.nonce)
		}
		if code := state.GetCode(acc.address); !bytes.Equal(code, acc.code) {
			t.Errorf("account %d: code mismatch: have %x, want %x", i, code, acc.code)
		}
	}
}

// checkStateConsistency checks that all data of a state root is present.
func checkStateConsistency(db ethdb.Database, root common.Hash) error {
	state, err := New(root, NewDatabaseWithConfig(db, &trie.Config{Preimages: true}), nil)
	if err != nil {
		return err
	}
	it := newNodeIterator(state)
	for it.Next() {
	}
	return it.Error
}

// Tests that an empty state is not scheduled for syncing.
func TestEmptyStateSync(t *testing.T) {
	db := trie.NewDatabase(rawdb.NewMemoryDatabase())
	sync := NewStateSync(types.EmptyRootHash, rawdb.NewMemoryDatabase(), nil, db.Scheme())
	if paths, nodes, codes := sync.Missing(1); len(paths) != 0 || len(nodes) != 0 || len(codes) != 0 {
		t.Errorf("content requested for empty state: %v, %v, %v", nodes, paths, codes)
	}
}

// Tests that given a root hash, a state can sync iteratively on a single thread,
// requesting retrieval tasks and returning all of them in one go.
func TestIterativeStateSyncIndividual(t *testing.T) {
	testIterativeStateSync(t, 1, false, false)
}
func TestIterativeStateSyncBatched(t *testing.T) {
	testIterativeStateSync(t, 100, false, false)
}
func TestIterativeStateSyncIndividualFromDisk(t *testing.T) {
	testIterativeStateSync(t, 1, true, false)
}
func TestIterativeStateSyncBatchedFromDisk(t *testing.T) {
	testIterativeStateSync(t, 100, true, false)
}
func TestIterativeStateSyncIndividualByPath(t *testing.T) {
	testIterativeStateSync(t, 1, false, true)
}
func TestIterativeStateSyncBatchedByPath(t *testing.T) {
	testIterativeStateSync(t, 100, false, true)
}

// stateElement represents the element in the state trie(bytecode or trie node).
type stateElement struct {
	path     string
	hash     common.Hash
	code     common.Hash
	syncPath trie.SyncPath
}

func testIterativeStateSync(t *testing.T, count int, commit bool, bypath bool) {
	// Create a random state to copy
	srcDisk, srcDb, srcRoot, srcAccounts := makeTestState()
	if commit {
		srcDb.TrieDB().Commit(srcRoot, false)
	}
	srcTrie, _ := trie.New(trie.StateTrieID(srcRoot), srcDb.TrieDB())

	// Create a destination state and sync with the scheduler
	dstDb := rawdb.NewMemoryDatabase()
	sched := NewStateSync(srcRoot, dstDb, nil, srcDb.TrieDB().Scheme())

	var (
		nodeElements []stateElement
		codeElements []stateElement
	)
	paths, nodes, codes := sched.Missing(count)
	for i := 0; i < len(paths); i++ {
		nodeElements = append(nodeElements, stateElement{
			path:     paths[i],
			hash:     nodes[i],
			syncPath: trie.NewSyncPath([]byte(paths[i])),
		})
	}
	for i := 0; i < len(codes); i++ {
		codeElements = append(codeElements, stateElement{
			code: codes[i],
		})
	}
	for len(nodeElements)+len(codeElements) > 0 {
		var (
			nodeResults = make([]trie.NodeSyncResult, len(nodeElements))
			codeResults = make([]trie.CodeSyncResult, len(codeElements))
		)
		for i, element := range codeElements {
			data, err := srcDb.ContractCode(common.Address{}, element.code)
			if err != nil {
				t.Fatalf("failed to retrieve contract bytecode for hash %x", element.code)
			}
			codeResults[i] = trie.CodeSyncResult{Hash: element.code, Data: data}
		}
		for i, node := range nodeElements {
			if bypath {
				if len(node.syncPath) == 1 {
					data, _, err := srcTrie.GetNode(node.syncPath[0])
					if err != nil {
						t.Fatalf("failed to retrieve node data for path %x: %v", node.syncPath[0], err)
					}
					nodeResults[i] = trie.NodeSyncResult{Path: node.path, Data: data}
				} else {
					var acc types.StateAccount
					if err := rlp.DecodeBytes(srcTrie.MustGet(node.syncPath[0]), &acc); err != nil {
						t.Fatalf("failed to decode account on path %x: %v", node.syncPath[0], err)
					}
					id := trie.StorageTrieID(srcRoot, common.BytesToHash(node.syncPath[0]), acc.Root)
					stTrie, err := trie.New(id, srcDb.TrieDB())
					if err != nil {
						t.Fatalf("failed to retriev storage trie for path %x: %v", node.syncPath[1], err)
					}
					data, _, err := stTrie.GetNode(node.syncPath[1])
					if err != nil {
						t.Fatalf("failed to retrieve node data for path %x: %v", node.syncPath[1], err)
					}
					nodeResults[i] = trie.NodeSyncResult{Path: node.path, Data: data}
				}
			} else {
				data, err := srcDb.TrieDB().Node(node.hash)
				if err != nil {
					t.Fatalf("failed to retrieve node data for key %v", []byte(node.path))
				}
				nodeResults[i] = trie.NodeSyncResult{Path: node.path, Data: data}
			}
		}
		for _, result := range codeResults {
			if err := sched.ProcessCode(result); err != nil {
				t.Errorf("failed to process result %v", err)
			}
		}
		for _, result := range nodeResults {
			if err := sched.ProcessNode(result); err != nil {
				t.Errorf("failed to process result %v", err)
			}
		}
		batch := dstDb.NewBatch()
		if err := sched.Commit(batch); err != nil {
			t.Fatalf("failed to commit data: %v", err)
		}
		batch.Write()

		paths, nodes, codes = sched.Missing(count)
		nodeElements = nodeElements[:0]
		for i := 0; i < len(paths); i++ {
			nodeElements = append(nodeElements, stateElement{
				path:     paths[i],
				hash:     nodes[i],
				syncPath: trie.NewSyncPath([]byte(paths[i])),
			})
		}
		codeElements = codeElements[:0]
		for i := 0; i < len(codes); i++ {
			codeElements = append(codeElements, stateElement{
				code: codes[i],
			})
		}
	}
	// Copy the preimages from source db in order to traverse the state.
	srcDb.TrieDB().WritePreimages()
	copyPreimages(srcDisk, dstDb)

	// Cross check that the two states are in sync
	checkStateAccounts(t, dstDb, srcRoot, srcAccounts)
}

// Tests that the trie scheduler can correctly reconstruct the state even if only
// partial results are returned, and the others sent only later.
func TestIterativeDelayedStateSync(t *testing.T) {
	// Create a random state to copy
	srcDisk, srcDb, srcRoot, srcAccounts := makeTestState()

	// Create a destination state and sync with the scheduler
	dstDb := rawdb.NewMemoryDatabase()
	sched := NewStateSync(srcRoot, dstDb, nil, srcDb.TrieDB().Scheme())

	var (
		nodeElements []stateElement
		codeElements []stateElement
	)
	paths, nodes, codes := sched.Missing(0)
	for i := 0; i < len(paths); i++ {
		nodeElements = append(nodeElements, stateElement{
			path:     paths[i],
			hash:     nodes[i],
			syncPath: trie.NewSyncPath([]byte(paths[i])),
		})
	}
	for i := 0; i < len(codes); i++ {
		codeElements = append(codeElements, stateElement{
			code: codes[i],
		})
	}
	for len(nodeElements)+len(codeElements) > 0 {
		// Sync only half of the scheduled nodes
		var nodeProcessed int
		var codeProcessed int
		if len(codeElements) > 0 {
			codeResults := make([]trie.CodeSyncResult, len(codeElements)/2+1)
			for i, element := range codeElements[:len(codeResults)] {
				data, err := srcDb.ContractCode(common.Address{}, element.code)
				if err != nil {
					t.Fatalf("failed to retrieve contract bytecode for %x", element.code)
				}
				codeResults[i] = trie.CodeSyncResult{Hash: element.code, Data: data}
			}
			for _, result := range codeResults {
				if err := sched.ProcessCode(result); err != nil {
					t.Fatalf("failed to process result %v", err)
				}
			}
			codeProcessed = len(codeResults)
		}
		if len(nodeElements) > 0 {
			nodeResults := make([]trie.NodeSyncResult, len(nodeElements)/2+1)
			for i, element := range nodeElements[:len(nodeResults)] {
				data, err := srcDb.TrieDB().Node(element.hash)
				if err != nil {
					t.Fatalf("failed to retrieve contract bytecode for %x", element.code)
				}
				nodeResults[i] = trie.NodeSyncResult{Path: element.path, Data: data}
			}
			for _, result := range nodeResults {
				if err := sched.ProcessNode(result); err != nil {
					t.Fatalf("failed to process result %v", err)
				}
			}
			nodeProcessed = len(nodeResults)
		}
		batch := dstDb.NewBatch()
		if err := sched.Commit(batch); err != nil {
			t.Fatalf("failed to commit data: %v", err)
		}
		batch.Write()

		paths, nodes, codes = sched.Missing(0)
		nodeElements = nodeElements[nodeProcessed:]
		for i := 0; i < len(paths); i++ {
			nodeElements = append(nodeElements, stateElement{
				path:     paths[i],
				hash:     nodes[i],
				syncPath: trie.NewSyncPath([]byte(paths[i])),
			})
		}
		codeElements = codeElements[codeProcessed:]
		for i := 0; i < len(codes); i++ {
			codeElements = append(codeElements, stateElement{
				code: codes[i],
			})
		}
	}
	// Copy the preimages from source db in order to traverse the state.
	srcDb.TrieDB().WritePreimages()
	copyPreimages(srcDisk, dstDb)

	// Cross check that the two states are in sync
	checkStateAccounts(t, dstDb, srcRoot, srcAccounts)
}

// Tests that given a root hash, a trie can sync iteratively on a single thread,
// requesting retrieval tasks and returning all of them in one go, however in a
// random order.
func TestIterativeRandomStateSyncIndividual(t *testing.T) { testIterativeRandomStateSync(t, 1) }
func TestIterativeRandomStateSyncBatched(t *testing.T)    { testIterativeRandomStateSync(t, 100) }

func testIterativeRandomStateSync(t *testing.T, count int) {
	// Create a random state to copy
	srcDisk, srcDb, srcRoot, srcAccounts := makeTestState()

	// Create a destination state and sync with the scheduler
	dstDb := rawdb.NewMemoryDatabase()
	sched := NewStateSync(srcRoot, dstDb, nil, srcDb.TrieDB().Scheme())

	nodeQueue := make(map[string]stateElement)
	codeQueue := make(map[common.Hash]struct{})
	paths, nodes, codes := sched.Missing(count)
	for i, path := range paths {
		nodeQueue[path] = stateElement{
			path:     path,
			hash:     nodes[i],
			syncPath: trie.NewSyncPath([]byte(path)),
		}
	}
	for _, hash := range codes {
		codeQueue[hash] = struct{}{}
	}
	for len(nodeQueue)+len(codeQueue) > 0 {
		// Fetch all the queued nodes in a random order
		if len(codeQueue) > 0 {
			results := make([]trie.CodeSyncResult, 0, len(codeQueue))
			for hash := range codeQueue {
				data, err := srcDb.ContractCode(common.Address{}, hash)
				if err != nil {
					t.Fatalf("failed to retrieve node data for %x", hash)
				}
				results = append(results, trie.CodeSyncResult{Hash: hash, Data: data})
			}
			for _, result := range results {
				if err := sched.ProcessCode(result); err != nil {
					t.Fatalf("failed to process result %v", err)
				}
			}
		}
		if len(nodeQueue) > 0 {
			results := make([]trie.NodeSyncResult, 0, len(nodeQueue))
			for path, element := range nodeQueue {
				data, err := srcDb.TrieDB().Node(element.hash)
				if err != nil {
					t.Fatalf("failed to retrieve node data for %x %v %v", element.hash, []byte(element.path), element.path)
				}
				results = append(results, trie.NodeSyncResult{Path: path, Data: data})
			}
			for _, result := range results {
				if err := sched.ProcessNode(result); err != nil {
					t.Fatalf("failed to process result %v", err)
				}
			}
		}
		// Feed the retrieved results back and queue new tasks
		batch := dstDb.NewBatch()
		if err := sched.Commit(batch); err != nil {
			t.Fatalf("failed to commit data: %v", err)
		}
		batch.Write()

		nodeQueue = make(map[string]stateElement)
		codeQueue = make(map[common.Hash]struct{})
		paths, nodes, codes := sched.Missing(count)
		for i, path := range paths {
			nodeQueue[path] = stateElement{
				path:     path,
				hash:     nodes[i],
				syncPath: trie.NewSyncPath([]byte(path)),
			}
		}
		for _, hash := range codes {
			codeQueue[hash] = struct{}{}
		}
	}
	// Copy the preimages from source db in order to traverse the state.
	srcDb.TrieDB().WritePreimages()
	copyPreimages(srcDisk, dstDb)

	// Cross check that the two states are in sync
	checkStateAccounts(t, dstDb, srcRoot, srcAccounts)
}

// Tests that the trie scheduler can correctly reconstruct the state even if only
// partial results are returned (Even those randomly), others sent only later.
func TestIterativeRandomDelayedStateSync(t *testing.T) {
	// Create a random state to copy
	srcDisk, srcDb, srcRoot, srcAccounts := makeTestState()

	// Create a destination state and sync with the scheduler
	dstDb := rawdb.NewMemoryDatabase()
	sched := NewStateSync(srcRoot, dstDb, nil, srcDb.TrieDB().Scheme())

	nodeQueue := make(map[string]stateElement)
	codeQueue := make(map[common.Hash]struct{})
	paths, nodes, codes := sched.Missing(0)
	for i, path := range paths {
		nodeQueue[path] = stateElement{
			path:     path,
			hash:     nodes[i],
			syncPath: trie.NewSyncPath([]byte(path)),
		}
	}
	for _, hash := range codes {
		codeQueue[hash] = struct{}{}
	}
	for len(nodeQueue)+len(codeQueue) > 0 {
		// Sync only half of the scheduled nodes, even those in random order
		if len(codeQueue) > 0 {
			results := make([]trie.CodeSyncResult, 0, len(codeQueue)/2+1)
			for hash := range codeQueue {
				delete(codeQueue, hash)

				data, err := srcDb.ContractCode(common.Address{}, hash)
				if err != nil {
					t.Fatalf("failed to retrieve node data for %x", hash)
				}
				results = append(results, trie.CodeSyncResult{Hash: hash, Data: data})

				if len(results) >= cap(results) {
					break
				}
			}
			for _, result := range results {
				if err := sched.ProcessCode(result); err != nil {
					t.Fatalf("failed to process result %v", err)
				}
			}
		}
		if len(nodeQueue) > 0 {
			results := make([]trie.NodeSyncResult, 0, len(nodeQueue)/2+1)
			for path, element := range nodeQueue {
				delete(nodeQueue, path)

				data, err := srcDb.TrieDB().Node(element.hash)
				if err != nil {
					t.Fatalf("failed to retrieve node data for %x", element.hash)
				}
				results = append(results, trie.NodeSyncResult{Path: path, Data: data})

				if len(results) >= cap(results) {
					break
				}
			}
			// Feed the retrieved results back and queue new tasks
			for _, result := range results {
				if err := sched.ProcessNode(result); err != nil {
					t.Fatalf("failed to process result %v", err)
				}
			}
		}
		batch := dstDb.NewBatch()
		if err := sched.Commit(batch); err != nil {
			t.Fatalf("failed to commit data: %v", err)
		}
		batch.Write()

		paths, nodes, codes := sched.Missing(0)
		for i, path := range paths {
			nodeQueue[path] = stateElement{
				path:     path,
				hash:     nodes[i],
				syncPath: trie.NewSyncPath([]byte(path)),
			}
		}
		for _, hash := range codes {
			codeQueue[hash] = struct{}{}
		}
	}
	// Copy the preimages from source db in order to traverse the state.
	srcDb.TrieDB().WritePreimages()
	copyPreimages(srcDisk, dstDb)

	// Cross check that the two states are in sync
	checkStateAccounts(t, dstDb, srcRoot, srcAccounts)
}

// Tests that at any point in time during a sync, only complete sub-tries are in
// the database.
func TestIncompleteStateSync(t *testing.T) {
	// Create a random state to copy
	db, srcDb, srcRoot, srcAccounts := makeTestState()

	// isCodeLookup to save some hashing
	var isCode = make(map[common.Hash]struct{})
	for _, acc := range srcAccounts {
		if len(acc.code) > 0 {
			isCode[crypto.Keccak256Hash(acc.code)] = struct{}{}
		}
	}
	isCode[types.EmptyCodeHash] = struct{}{}

	// Create a destination state and sync with the scheduler
	dstDb := rawdb.NewMemoryDatabase()
	sched := NewStateSync(srcRoot, dstDb, nil, srcDb.TrieDB().Scheme())

	var (
		addedCodes  []common.Hash
		addedPaths  []string
		addedHashes []common.Hash
	)
	reader, err := srcDb.TrieDB().Reader(srcRoot)
	if err != nil {
		t.Fatalf("state is not available %x", srcRoot)
	}
	nodeQueue := make(map[string]stateElement)
	codeQueue := make(map[common.Hash]struct{})
	paths, nodes, codes := sched.Missing(1)
	for i, path := range paths {
		nodeQueue[path] = stateElement{
			path:     path,
			hash:     nodes[i],
			syncPath: trie.NewSyncPath([]byte(path)),
		}
	}
	for _, hash := range codes {
		codeQueue[hash] = struct{}{}
	}
	for len(nodeQueue)+len(codeQueue) > 0 {
		// Fetch a batch of state nodes
		if len(codeQueue) > 0 {
			results := make([]trie.CodeSyncResult, 0, len(codeQueue))
			for hash := range codeQueue {
				data, err := srcDb.ContractCode(common.Address{}, hash)
				if err != nil {
					t.Fatalf("failed to retrieve node data for %x", hash)
				}
				results = append(results, trie.CodeSyncResult{Hash: hash, Data: data})
				addedCodes = append(addedCodes, hash)
			}
			// Process each of the state nodes
			for _, result := range results {
				if err := sched.ProcessCode(result); err != nil {
					t.Fatalf("failed to process result %v", err)
				}
			}
		}
		if len(nodeQueue) > 0 {
			results := make([]trie.NodeSyncResult, 0, len(nodeQueue))
			for path, element := range nodeQueue {
				owner, inner := trie.ResolvePath([]byte(element.path))
				data, err := reader.Node(owner, inner, element.hash)
				if err != nil {
					t.Fatalf("failed to retrieve node data for %x", element.hash)
				}
				results = append(results, trie.NodeSyncResult{Path: path, Data: data})

				if element.hash != srcRoot {
					addedPaths = append(addedPaths, element.path)
					addedHashes = append(addedHashes, element.hash)
				}
			}
			// Process each of the state nodes
			for _, result := range results {
				if err := sched.ProcessNode(result); err != nil {
					t.Fatalf("failed to process result %v", err)
				}
			}
		}
		batch := dstDb.NewBatch()
		if err := sched.Commit(batch); err != nil {
			t.Fatalf("failed to commit data: %v", err)
		}
		batch.Write()

		// Fetch the next batch to retrieve
		nodeQueue = make(map[string]stateElement)
		codeQueue = make(map[common.Hash]struct{})
		paths, nodes, codes := sched.Missing(1)
		for i, path := range paths {
			nodeQueue[path] = stateElement{
				path:     path,
				hash:     nodes[i],
				syncPath: trie.NewSyncPath([]byte(path)),
			}
		}
		for _, hash := range codes {
			codeQueue[hash] = struct{}{}
		}
	}
	// Copy the preimages from source db in order to traverse the state.
	srcDb.TrieDB().WritePreimages()
	copyPreimages(db, dstDb)

	// Sanity check that removing any node from the database is detected
	for _, node := range addedCodes {
		val := rawdb.ReadCode(dstDb, node)
		rawdb.DeleteCode(dstDb, node)
		if err := checkStateConsistency(dstDb, srcRoot); err == nil {
			t.Errorf("trie inconsistency not caught, missing: %x", node)
		}
		rawdb.WriteCode(dstDb, node, val)
	}
	scheme := srcDb.TrieDB().Scheme()
	for i, path := range addedPaths {
		owner, inner := trie.ResolvePath([]byte(path))
		hash := addedHashes[i]
		val := rawdb.ReadTrieNode(dstDb, owner, inner, hash, scheme)
		if val == nil {
			t.Error("missing trie node")
		}
		rawdb.DeleteTrieNode(dstDb, owner, inner, hash, scheme)
		if err := checkStateConsistency(dstDb, srcRoot); err == nil {
			t.Errorf("trie inconsistency not caught, missing: %v", path)
		}
		rawdb.WriteTrieNode(dstDb, owner, inner, hash, val, scheme)
	}
}

func copyPreimages(srcDb, dstDb ethdb.Database) {
	it := srcDb.NewIterator(rawdb.PreimagePrefix, nil)
	defer it.Release()

	preimages := make(map[common.Hash][]byte)
	for it.Next() {
		hash := it.Key()[len(rawdb.PreimagePrefix):]
		preimages[common.BytesToHash(hash)] = common.CopyBytes(it.Value())
	}
	rawdb.WritePreimages(dstDb, preimages)
}<|MERGE_RESOLUTION|>--- conflicted
+++ resolved
@@ -70,13 +70,9 @@
 		state.updateStateObject(obj)
 		accounts = append(accounts, acc)
 	}
-<<<<<<< HEAD
 	state.Finalise(false)
 	state.AccountsIntermediateRoot()
-	root, _, _ := state.Commit(nil)
-=======
-	root, _ := state.Commit(0, false)
->>>>>>> bed84606
+	root, _, _ := state.Commit(0, nil)
 
 	// Return the generated state
 	return db, sdb, root, accounts
