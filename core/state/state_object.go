// Copyright 2014 The go-ethereum Authors
// This file is part of the go-ethereum library.
//
// The go-ethereum library is free software: you can redistribute it and/or modify
// it under the terms of the GNU Lesser General Public License as published by
// the Free Software Foundation, either version 3 of the License, or
// (at your option) any later version.
//
// The go-ethereum library is distributed in the hope that it will be useful,
// but WITHOUT ANY WARRANTY; without even the implied warranty of
// MERCHANTABILITY or FITNESS FOR A PARTICULAR PURPOSE. See the
// GNU Lesser General Public License for more details.
//
// You should have received a copy of the GNU Lesser General Public License
// along with the go-ethereum library. If not, see <http://www.gnu.org/licenses/>.

package state

import (
	"bytes"
	"fmt"
	"io"
	"math/big"
	"sync"
	"time"

	"github.com/ethereum/go-ethereum/common"
	"github.com/ethereum/go-ethereum/core/types"
	"github.com/ethereum/go-ethereum/crypto"
	"github.com/ethereum/go-ethereum/metrics"
	"github.com/ethereum/go-ethereum/rlp"
	"github.com/ethereum/go-ethereum/trie/trienode"
)

type Code []byte

func (c Code) String() string {
	return string(c) //strings.Join(Disassemble(c), " ")
}

type Storage map[common.Hash]common.Hash

func (s Storage) String() (str string) {
	for key, value := range s {
		str += fmt.Sprintf("%X : %X\n", key, value)
	}
	return
}

func (s Storage) Copy() Storage {
	cpy := make(Storage, len(s))
	for key, value := range s {
		cpy[key] = value
	}
	return cpy
}

// StateObject represents an Ethereum account which is being modified.
//
// The usage pattern is as follows:
<<<<<<< HEAD
// First you need to obtain a state object.
// Account values can be accessed and modified through the object.
// Finally, call CommitTrie to write the modified storage trie into a database.
type StateObject struct {
	address       common.Address
	addrHash      common.Hash // hash of ethereum address of the account
	data          types.StateAccount
	db            *StateDB
	rootCorrected bool // To indicate whether the root has been corrected in pipecommit mode

	// DB error.
	// State objects are used by the consensus core and VM which are
	// unable to deal with database-level errors. Any error that occurs
	// during a database read is memoized here and will eventually be returned
	// by StateDB.Commit.
	dbErr error
=======
// - First you need to obtain a state object.
// - Account values as well as storages can be accessed and modified through the object.
// - Finally, call commit to return the changes of storage trie and update account data.
type stateObject struct {
	db       *StateDB
	address  common.Address      // address of ethereum account
	addrHash common.Hash         // hash of ethereum address of the account
	origin   *types.StateAccount // Account original data without any change applied, nil means it was not existent
	data     types.StateAccount  // Account data with all mutations applied in the scope of block
>>>>>>> bed84606

	// Write caches.
	trie Trie // storage trie, which becomes non-nil on first access
	code Code // contract bytecode, which gets set when code is loaded

<<<<<<< HEAD
	sharedOriginStorage *sync.Map // Point to the entry of the stateObject in sharedPool
	originStorage       Storage   // Storage cache of original entries to dedup rewrites, reset for every transaction

=======
	originStorage  Storage // Storage cache of original entries to dedup rewrites
>>>>>>> bed84606
	pendingStorage Storage // Storage entries that need to be flushed to disk, at the end of an entire block
	dirtyStorage   Storage // Storage entries that have been modified in the current transaction execution, reset for every transaction

	// Cache flags.
	dirtyCode bool // true if the code was updated
<<<<<<< HEAD
	suicided  bool
	deleted   bool

	//encode
	encodeData []byte
}

// empty returns whether the account is considered empty.
func (s *StateObject) empty() bool {
	return s.data.Nonce == 0 && s.data.Balance.Sign() == 0 && bytes.Equal(s.data.CodeHash, emptyCodeHash)
}

// newObject creates a state object.
func newObject(db *StateDB, address common.Address, data types.StateAccount) *StateObject {
	if data.Balance == nil {
		data.Balance = new(big.Int)
	}
	if data.CodeHash == nil {
		data.CodeHash = emptyCodeHash
	}
	if data.Root == (common.Hash{}) {
		data.Root = emptyRoot
	}
	var storageMap *sync.Map
	// Check whether the storage exist in pool, new originStorage if not exist
	if db != nil && db.storagePool != nil {
		storageMap = db.GetStorage(address)
	}

	return &StateObject{
		db:                  db,
		address:             address,
		addrHash:            crypto.Keccak256Hash(address[:]),
		data:                data,
		sharedOriginStorage: storageMap,
		originStorage:       make(Storage),
		pendingStorage:      make(Storage),
		dirtyStorage:        make(Storage),
=======

	// Flag whether the account was marked as self-destructed. The self-destructed account
	// is still accessible in the scope of same transaction.
	selfDestructed bool

	// Flag whether the account was marked as deleted. A self-destructed account
	// or an account that is considered as empty will be marked as deleted at
	// the end of transaction and no longer accessible anymore.
	deleted bool

	// Flag whether the object was created in the current transaction
	created bool
}

// empty returns whether the account is considered empty.
func (s *stateObject) empty() bool {
	return s.data.Nonce == 0 && s.data.Balance.Sign() == 0 && bytes.Equal(s.data.CodeHash, types.EmptyCodeHash.Bytes())
}

// newObject creates a state object.
func newObject(db *StateDB, address common.Address, acct *types.StateAccount) *stateObject {
	origin := acct
	if acct == nil {
		acct = types.NewEmptyStateAccount()
	}
	return &stateObject{
		db:             db,
		address:        address,
		addrHash:       crypto.Keccak256Hash(address[:]),
		origin:         origin,
		data:           *acct,
		originStorage:  make(Storage),
		pendingStorage: make(Storage),
		dirtyStorage:   make(Storage),
>>>>>>> bed84606
	}
}

// EncodeRLP implements rlp.Encoder.
func (s *StateObject) EncodeRLP(w io.Writer) error {
	return rlp.Encode(w, &s.data)
}

<<<<<<< HEAD
// setError remembers the first non-nil error it is called with.
func (s *StateObject) setError(err error) {
	if s.dbErr == nil {
		s.dbErr = err
	}
}

func (s *StateObject) markSuicided() {
	s.suicided = true
=======
func (s *stateObject) markSelfdestructed() {
	s.selfDestructed = true
>>>>>>> bed84606
}

func (s *StateObject) touch() {
	s.db.journal.append(touchChange{
		account: &s.address,
	})
	if s.address == ripemd {
		// Explicitly put it in the dirty-cache, which is otherwise generated from
		// flattened journals.
		s.db.journal.dirty(s.address)
	}
}

<<<<<<< HEAD
func (s *StateObject) getTrie(db Database) Trie {
	if s.trie == nil {
		// Try fetching from prefetcher first
		// We don't prefetch empty tries
		prefetcher := s.db.prefetcher
		if s.data.Root != emptyRoot && prefetcher != nil {
			// When the miner is creating the pending state, there is no
			// prefetcher
			s.trie = prefetcher.trie(s.data.Root)
=======
// getTrie returns the associated storage trie. The trie will be opened
// if it's not loaded previously. An error will be returned if trie can't
// be loaded.
func (s *stateObject) getTrie() (Trie, error) {
	if s.trie == nil {
		// Try fetching from prefetcher first
		if s.data.Root != types.EmptyRootHash && s.db.prefetcher != nil {
			// When the miner is creating the pending state, there is no prefetcher
			s.trie = s.db.prefetcher.trie(s.addrHash, s.data.Root)
>>>>>>> bed84606
		}
		if s.trie == nil {
			tr, err := s.db.db.OpenStorageTrie(s.db.originalRoot, s.address, s.data.Root)
			if err != nil {
				return nil, err
			}
			s.trie = tr
		}
	}
	return s.trie, nil
}

// GetState retrieves a value from the account storage trie.
<<<<<<< HEAD
func (s *StateObject) GetState(db Database, key common.Hash) common.Hash {
	// If the fake storage is set, only lookup the state here(in the debugging mode)
	if s.fakeStorage != nil {
		return s.fakeStorage[key]
	}
=======
func (s *stateObject) GetState(key common.Hash) common.Hash {
>>>>>>> bed84606
	// If we have a dirty value for this state entry, return it
	value, dirty := s.dirtyStorage[key]
	if dirty {
		return value
	}
	// Otherwise return the entry's original value
	return s.GetCommittedState(key)
}

func (s *StateObject) getOriginStorage(key common.Hash) (common.Hash, bool) {
	if value, cached := s.originStorage[key]; cached {
		return value, true
	}
	// if L1 cache miss, try to get it from shared pool
	if s.sharedOriginStorage != nil {
		val, ok := s.sharedOriginStorage.Load(key)
		if !ok {
			return common.Hash{}, false
		}
		storage := val.(common.Hash)
		s.originStorage[key] = storage
		return storage, true
	}
	return common.Hash{}, false
}

func (s *StateObject) setOriginStorage(key common.Hash, value common.Hash) {
	if s.db.writeOnSharedStorage && s.sharedOriginStorage != nil {
		s.sharedOriginStorage.Store(key, value)
	}
	s.originStorage[key] = value
}

// GetCommittedState retrieves a value from the committed account storage trie.
<<<<<<< HEAD
func (s *StateObject) GetCommittedState(db Database, key common.Hash) common.Hash {
	// If the fake storage is set, only lookup the state here(in the debugging mode)
	if s.fakeStorage != nil {
		return s.fakeStorage[key]
	}
=======
func (s *stateObject) GetCommittedState(key common.Hash) common.Hash {
>>>>>>> bed84606
	// If we have a pending write or clean cached, return that
	if value, pending := s.pendingStorage[key]; pending {
		return value
	}

	if value, cached := s.getOriginStorage(key); cached {
		return value
	}
	// If the object was destructed in *this* block (and potentially resurrected),
	// the storage has been cleared out, and we should *not* consult the previous
	// database about any storage values. The only possible alternatives are:
	//   1) resurrect happened, and new slot values were set -- those should
	//      have been handles via pendingStorage above.
	//   2) we don't have new values, and can deliver empty response back
	if _, destructed := s.db.stateObjectsDestruct[s.address]; destructed {
		return common.Hash{}
	}
	// If no live objects are available, attempt to use snapshots
	var (
<<<<<<< HEAD
		enc []byte
		err error
	)
	if s.db.snap != nil {
		// If the object was destructed in *this* block (and potentially resurrected),
		// the storage has been cleared out, and we should *not* consult the previous
		// snapshot about any storage values. The only possible alternatives are:
		//   1) resurrect happened, and new slot values were set -- those should
		//      have been handles via pendingStorage above.
		//   2) we don't have new values, and can deliver empty response back
		if _, destructed := s.db.snapDestructs[s.address]; destructed {
			return common.Hash{}
		}
		start := time.Now()
		enc, err = s.db.snap.Storage(s.addrHash, crypto.Keccak256Hash(key.Bytes()))
		if metrics.EnabledExpensive {
			s.db.SnapshotStorageReads += time.Since(start)
		}
=======
		enc   []byte
		err   error
		value common.Hash
	)
	if s.db.snap != nil {
		start := time.Now()
		enc, err = s.db.snap.Storage(s.addrHash, crypto.Keccak256Hash(key.Bytes()))
		if metrics.EnabledExpensive {
			s.db.SnapshotStorageReads += time.Since(start)
		}
		if len(enc) > 0 {
			_, content, _, err := rlp.Split(enc)
			if err != nil {
				s.db.setError(err)
			}
			value.SetBytes(content)
		}
>>>>>>> bed84606
	}

	// If snapshot unavailable or reading from it failed, load from the database
	if s.db.snap == nil || err != nil {
		start := time.Now()
<<<<<<< HEAD
		//		if metrics.EnabledExpensive {
		//			meter = &s.db.StorageReads
		//		}
		enc, err = s.getTrie(db).TryGet(key.Bytes())
		if metrics.EnabledExpensive {
			s.db.StorageReads += time.Since(start)
		}
		if err != nil {
			s.setError(err)
			return common.Hash{}
		}
	}
	var value common.Hash
	if len(enc) > 0 {
		_, content, _, err := rlp.Split(enc)
=======
		tr, err := s.getTrie()
		if err != nil {
			s.db.setError(err)
			return common.Hash{}
		}
		val, err := tr.GetStorage(s.address, key.Bytes())
		if metrics.EnabledExpensive {
			s.db.StorageReads += time.Since(start)
		}
>>>>>>> bed84606
		if err != nil {
			s.db.setError(err)
			return common.Hash{}
		}
		value.SetBytes(val)
	}
	s.setOriginStorage(key, value)
	return value
}

// SetState updates a value in account storage.
<<<<<<< HEAD
func (s *StateObject) SetState(db Database, key, value common.Hash) {
	// If the fake storage is set, put the temporary state update here.
	if s.fakeStorage != nil {
		s.fakeStorage[key] = value
		return
	}
=======
func (s *stateObject) SetState(key, value common.Hash) {
>>>>>>> bed84606
	// If the new value is the same as old, don't set
	prev := s.GetState(key)
	if prev == value {
		return
	}
	// New value is different, update and journal the change
	s.db.journal.append(storageChange{
		account:  &s.address,
		key:      key,
		prevalue: prev,
	})
	s.setState(key, value)
}

<<<<<<< HEAD
// SetStorage replaces the entire state storage with the given one.
//
// After this function is called, all original state will be ignored and state
// lookup only happens in the fake state storage.
//
// Note this function should only be used for debugging purpose.
func (s *StateObject) SetStorage(storage map[common.Hash]common.Hash) {
	// Allocate fake storage if it's nil.
	if s.fakeStorage == nil {
		s.fakeStorage = make(Storage)
	}
	for key, value := range storage {
		s.fakeStorage[key] = value
	}
	// Don't bother journal since this function should only be used for
	// debugging and the `fake` storage won't be committed to database.
}

func (s *StateObject) setState(key, value common.Hash) {
=======
func (s *stateObject) setState(key, value common.Hash) {
>>>>>>> bed84606
	s.dirtyStorage[key] = value
}

// finalise moves all dirty storage slots into the pending area to be hashed or
// committed later. It is invoked at the end of every transaction.
func (s *StateObject) finalise(prefetch bool) {
	slotsToPrefetch := make([][]byte, 0, len(s.dirtyStorage))
	for key, value := range s.dirtyStorage {
		s.pendingStorage[key] = value
		if value != s.originStorage[key] {
			slotsToPrefetch = append(slotsToPrefetch, common.CopyBytes(key[:])) // Copy needed for closure
		}
	}
<<<<<<< HEAD

	prefetcher := s.db.prefetcher
	if prefetcher != nil && prefetch && len(slotsToPrefetch) > 0 && s.data.Root != emptyRoot {
		prefetcher.prefetch(s.data.Root, slotsToPrefetch, s.addrHash)
=======
	if s.db.prefetcher != nil && prefetch && len(slotsToPrefetch) > 0 && s.data.Root != types.EmptyRootHash {
		s.db.prefetcher.prefetch(s.addrHash, s.data.Root, s.address, slotsToPrefetch)
>>>>>>> bed84606
	}
	if len(s.dirtyStorage) > 0 {
		s.dirtyStorage = make(Storage)
	}
}

// updateTrie writes cached storage modifications into the object's storage trie.
<<<<<<< HEAD
// It will return nil if the trie has not been loaded and no changes have been made
func (s *StateObject) updateTrie(db Database) Trie {
=======
// It will return nil if the trie has not been loaded and no changes have been
// made. An error will be returned if the trie can't be loaded/updated correctly.
func (s *stateObject) updateTrie() (Trie, error) {
>>>>>>> bed84606
	// Make sure all dirty slots are finalized into the pending storage area
	s.finalise(false) // Don't prefetch anymore, pull directly if need be
	if len(s.pendingStorage) == 0 {
		return s.trie, nil
	}
	// Track the amount of time wasted on updating the storage trie
	if metrics.EnabledExpensive {
		defer func(start time.Time) {
			s.db.MetricsMux.Lock()
			s.db.StorageUpdates += time.Since(start)
			s.db.MetricsMux.Unlock()
		}(time.Now())
	}
<<<<<<< HEAD
	// Insert all the pending updates into the trie
	tr := s.getTrie(db)

=======
	// The snapshot storage map for the object
	var (
		storage map[common.Hash][]byte
		origin  map[common.Hash][]byte
		hasher  = s.db.hasher
	)
	tr, err := s.getTrie()
	if err != nil {
		s.db.setError(err)
		return nil, err
	}
	// Insert all the pending updates into the trie
>>>>>>> bed84606
	usedStorage := make([][]byte, 0, len(s.pendingStorage))
	dirtyStorage := make(map[common.Hash][]byte)
	for key, value := range s.pendingStorage {
		// Skip noop changes, persist actual changes
		if value == s.originStorage[key] {
			continue
		}
		prev := s.originStorage[key]
		s.originStorage[key] = value
<<<<<<< HEAD
		var v []byte
		if value != (common.Hash{}) {
			// Encoding []byte cannot fail, ok to ignore the error.
			v, _ = rlp.EncodeToBytes(common.TrimLeftZeroes(value[:]))
		}
		dirtyStorage[key] = v
	}
	var wg sync.WaitGroup
	wg.Add(1)
	go func() {
		defer wg.Done()
		for key, value := range dirtyStorage {
			if len(value) == 0 {
				s.setError(tr.TryDelete(key[:]))
			} else {
				s.setError(tr.TryUpdate(key[:], value))
			}
			usedStorage = append(usedStorage, common.CopyBytes(key[:]))
		}
	}()
	if s.db.snap != nil {
		// If state snapshotting is active, cache the data til commit
		wg.Add(1)
		go func() {
			defer wg.Done()
			s.db.snapStorageMux.Lock()
			// The snapshot storage map for the object
			storage := s.db.snapStorage[s.address]
			if storage == nil {
				storage = make(map[string][]byte, len(dirtyStorage))
				s.db.snapStorage[s.address] = storage
			}
			s.db.snapStorageMux.Unlock()
			for key, value := range dirtyStorage {
				storage[string(key[:])] = value
			}
		}()
	}
	wg.Wait()

	prefetcher := s.db.prefetcher
	if prefetcher != nil {
		prefetcher.used(s.data.Root, usedStorage)
=======

		// rlp-encoded value to be used by the snapshot
		var snapshotVal []byte
		if (value == common.Hash{}) {
			if err := tr.DeleteStorage(s.address, key[:]); err != nil {
				s.db.setError(err)
				return nil, err
			}
			s.db.StorageDeleted += 1
		} else {
			trimmedVal := common.TrimLeftZeroes(value[:])
			// Encoding []byte cannot fail, ok to ignore the error.
			snapshotVal, _ = rlp.EncodeToBytes(trimmedVal)
			if err := tr.UpdateStorage(s.address, key[:], trimmedVal); err != nil {
				s.db.setError(err)
				return nil, err
			}
			s.db.StorageUpdated += 1
		}
		// Cache the mutated storage slots until commit
		if storage == nil {
			if storage = s.db.storages[s.addrHash]; storage == nil {
				storage = make(map[common.Hash][]byte)
				s.db.storages[s.addrHash] = storage
			}
		}
		khash := crypto.HashData(hasher, key[:])
		storage[khash] = snapshotVal // snapshotVal will be nil if it's deleted

		// Cache the original value of mutated storage slots
		if origin == nil {
			if origin = s.db.storagesOrigin[s.address]; origin == nil {
				origin = make(map[common.Hash][]byte)
				s.db.storagesOrigin[s.address] = origin
			}
		}
		// Track the original value of slot only if it's mutated first time
		if _, ok := origin[khash]; !ok {
			if prev == (common.Hash{}) {
				origin[khash] = nil // nil if it was not present previously
			} else {
				// Encoding []byte cannot fail, ok to ignore the error.
				b, _ := rlp.EncodeToBytes(common.TrimLeftZeroes(prev[:]))
				origin[khash] = b
			}
		}
		// Cache the items for preloading
		usedStorage = append(usedStorage, common.CopyBytes(key[:])) // Copy needed for closure
	}
	if s.db.prefetcher != nil {
		s.db.prefetcher.used(s.addrHash, s.data.Root, usedStorage)
>>>>>>> bed84606
	}

	if len(s.pendingStorage) > 0 {
		s.pendingStorage = make(Storage)
	}
	return tr, nil
}

<<<<<<< HEAD
// UpdateRoot sets the trie root to the current root hash of
func (s *StateObject) updateRoot(db Database) {
	// If node runs in no trie mode, set root to empty.
	defer func() {
		if db.NoTries() {
			s.data.Root = common.Hash{}
		}
	}()

=======
// UpdateRoot sets the trie root to the current root hash of. An error
// will be returned if trie root hash is not computed correctly.
func (s *stateObject) updateRoot() {
	tr, err := s.updateTrie()
	if err != nil {
		return
	}
>>>>>>> bed84606
	// If nothing changed, don't bother with hashing anything
	if tr == nil {
		return
	}
	// Track the amount of time wasted on hashing the storage trie
	if metrics.EnabledExpensive {
		defer func(start time.Time) {
			s.db.MetricsMux.Lock()
			s.db.StorageHashes += time.Since(start)
			s.db.MetricsMux.Unlock()
		}(time.Now())
	}
	s.data.Root = tr.Hash()
}

<<<<<<< HEAD
// CommitTrie the storage trie of the object to db.
// This updates the trie root.
func (s *StateObject) CommitTrie(db Database) (int, error) {
	// If nothing changed, don't bother with hashing anything
	if s.updateTrie(db) == nil {
		if s.trie != nil && s.data.Root != emptyRoot {
			db.CacheStorage(s.addrHash, s.data.Root, s.trie)
		}
		return 0, nil
=======
// commit returns the changes made in storage trie and updates the account data.
func (s *stateObject) commit() (*trienode.NodeSet, error) {
	tr, err := s.updateTrie()
	if err != nil {
		return nil, err
>>>>>>> bed84606
	}
	// If nothing changed, don't bother with committing anything
	if tr == nil {
		s.origin = s.data.Copy()
		return nil, nil
	}
	// Track the amount of time wasted on committing the storage trie
	if metrics.EnabledExpensive {
		defer func(start time.Time) { s.db.StorageCommits += time.Since(start) }(time.Now())
	}
	root, nodes, err := tr.Commit(false)
	if err != nil {
		return nil, err
	}
<<<<<<< HEAD
	if s.data.Root != emptyRoot {
		db.CacheStorage(s.addrHash, s.data.Root, s.trie)
	}
	return committed, err
=======
	s.data.Root = root

	// Update original account data after commit
	s.origin = s.data.Copy()
	return nodes, nil
>>>>>>> bed84606
}

// AddBalance adds amount to s's balance.
// It is used to add funds to the destination account of a transfer.
func (s *StateObject) AddBalance(amount *big.Int) {
	// EIP161: We must check emptiness for the objects such that the account
	// clearing (0,0,0 objects) can take effect.
	if amount.Sign() == 0 {
		if s.empty() {
			s.touch()
		}
		return
	}
	s.SetBalance(new(big.Int).Add(s.Balance(), amount))
}

// SubBalance removes amount from s's balance.
// It is used to remove funds from the origin account of a transfer.
func (s *StateObject) SubBalance(amount *big.Int) {
	if amount.Sign() == 0 {
		return
	}
	s.SetBalance(new(big.Int).Sub(s.Balance(), amount))
}

func (s *StateObject) SetBalance(amount *big.Int) {
	s.db.journal.append(balanceChange{
		account: &s.address,
		prev:    new(big.Int).Set(s.data.Balance),
	})
	s.setBalance(amount)
}

func (s *StateObject) setBalance(amount *big.Int) {
	s.data.Balance = amount
}

<<<<<<< HEAD
func (s *StateObject) deepCopy(db *StateDB) *StateObject {
	stateObject := newObject(db, s.address, s.data)
=======
func (s *stateObject) deepCopy(db *StateDB) *stateObject {
	obj := &stateObject{
		db:       db,
		address:  s.address,
		addrHash: s.addrHash,
		origin:   s.origin,
		data:     s.data,
	}
>>>>>>> bed84606
	if s.trie != nil {
		obj.trie = db.db.CopyTrie(s.trie)
	}
	obj.code = s.code
	obj.dirtyStorage = s.dirtyStorage.Copy()
	obj.originStorage = s.originStorage.Copy()
	obj.pendingStorage = s.pendingStorage.Copy()
	obj.selfDestructed = s.selfDestructed
	obj.dirtyCode = s.dirtyCode
	obj.deleted = s.deleted
	return obj
}

//
// Attribute accessors
//

<<<<<<< HEAD
// Returns the address of the contract/account
func (s *StateObject) Address() common.Address {
=======
// Address returns the address of the contract/account
func (s *stateObject) Address() common.Address {
>>>>>>> bed84606
	return s.address
}

// Code returns the contract code associated with this object, if any.
<<<<<<< HEAD
func (s *StateObject) Code(db Database) []byte {
=======
func (s *stateObject) Code() []byte {
>>>>>>> bed84606
	if s.code != nil {
		return s.code
	}
	if bytes.Equal(s.CodeHash(), types.EmptyCodeHash.Bytes()) {
		return nil
	}
	code, err := s.db.db.ContractCode(s.address, common.BytesToHash(s.CodeHash()))
	if err != nil {
		s.db.setError(fmt.Errorf("can't load code hash %x: %v", s.CodeHash(), err))
	}
	s.code = code
	return code
}

// CodeSize returns the size of the contract code associated with this object,
// or zero if none. This method is an almost mirror of Code, but uses a cache
// inside the database to avoid loading codes seen recently.
<<<<<<< HEAD
func (s *StateObject) CodeSize(db Database) int {
=======
func (s *stateObject) CodeSize() int {
>>>>>>> bed84606
	if s.code != nil {
		return len(s.code)
	}
	if bytes.Equal(s.CodeHash(), types.EmptyCodeHash.Bytes()) {
		return 0
	}
	size, err := s.db.db.ContractCodeSize(s.address, common.BytesToHash(s.CodeHash()))
	if err != nil {
		s.db.setError(fmt.Errorf("can't load code size %x: %v", s.CodeHash(), err))
	}
	return size
}

<<<<<<< HEAD
func (s *StateObject) SetCode(codeHash common.Hash, code []byte) {
	prevcode := s.Code(s.db.db)
=======
func (s *stateObject) SetCode(codeHash common.Hash, code []byte) {
	prevcode := s.Code()
>>>>>>> bed84606
	s.db.journal.append(codeChange{
		account:  &s.address,
		prevhash: s.CodeHash(),
		prevcode: prevcode,
	})
	s.setCode(codeHash, code)
}

func (s *StateObject) setCode(codeHash common.Hash, code []byte) {
	s.code = code
	s.data.CodeHash = codeHash[:]
	s.dirtyCode = true
}

func (s *StateObject) SetNonce(nonce uint64) {
	s.db.journal.append(nonceChange{
		account: &s.address,
		prev:    s.data.Nonce,
	})
	s.setNonce(nonce)
}

func (s *StateObject) setNonce(nonce uint64) {
	s.data.Nonce = nonce
}

func (s *StateObject) CodeHash() []byte {
	return s.data.CodeHash
}

func (s *StateObject) Balance() *big.Int {
	return s.data.Balance
}

func (s *StateObject) Nonce() uint64 {
	return s.data.Nonce
<<<<<<< HEAD
}

// Never called, but must be present to allow StateObject to be used
// as a vm.Account interface that also satisfies the vm.ContractRef
// interface. Interfaces are awesome.
func (s *StateObject) Value() *big.Int {
	panic("Value on StateObject should never be called")
=======
>>>>>>> bed84606
}<|MERGE_RESOLUTION|>--- conflicted
+++ resolved
@@ -58,24 +58,6 @@
 // StateObject represents an Ethereum account which is being modified.
 //
 // The usage pattern is as follows:
-<<<<<<< HEAD
-// First you need to obtain a state object.
-// Account values can be accessed and modified through the object.
-// Finally, call CommitTrie to write the modified storage trie into a database.
-type StateObject struct {
-	address       common.Address
-	addrHash      common.Hash // hash of ethereum address of the account
-	data          types.StateAccount
-	db            *StateDB
-	rootCorrected bool // To indicate whether the root has been corrected in pipecommit mode
-
-	// DB error.
-	// State objects are used by the consensus core and VM which are
-	// unable to deal with database-level errors. Any error that occurs
-	// during a database read is memoized here and will eventually be returned
-	// by StateDB.Commit.
-	dbErr error
-=======
 // - First you need to obtain a state object.
 // - Account values as well as storages can be accessed and modified through the object.
 // - Finally, call commit to return the changes of storage trie and update account data.
@@ -85,64 +67,18 @@
 	addrHash common.Hash         // hash of ethereum address of the account
 	origin   *types.StateAccount // Account original data without any change applied, nil means it was not existent
 	data     types.StateAccount  // Account data with all mutations applied in the scope of block
->>>>>>> bed84606
 
 	// Write caches.
 	trie Trie // storage trie, which becomes non-nil on first access
 	code Code // contract bytecode, which gets set when code is loaded
 
-<<<<<<< HEAD
 	sharedOriginStorage *sync.Map // Point to the entry of the stateObject in sharedPool
-	originStorage       Storage   // Storage cache of original entries to dedup rewrites, reset for every transaction
-
-=======
-	originStorage  Storage // Storage cache of original entries to dedup rewrites
->>>>>>> bed84606
-	pendingStorage Storage // Storage entries that need to be flushed to disk, at the end of an entire block
-	dirtyStorage   Storage // Storage entries that have been modified in the current transaction execution, reset for every transaction
+	originStorage       Storage   // Storage cache of original entries to dedup rewrites
+	pendingStorage      Storage   // Storage entries that need to be flushed to disk, at the end of an entire block
+	dirtyStorage        Storage   // Storage entries that have been modified in the current transaction execution, reset for every transaction
 
 	// Cache flags.
 	dirtyCode bool // true if the code was updated
-<<<<<<< HEAD
-	suicided  bool
-	deleted   bool
-
-	//encode
-	encodeData []byte
-}
-
-// empty returns whether the account is considered empty.
-func (s *StateObject) empty() bool {
-	return s.data.Nonce == 0 && s.data.Balance.Sign() == 0 && bytes.Equal(s.data.CodeHash, emptyCodeHash)
-}
-
-// newObject creates a state object.
-func newObject(db *StateDB, address common.Address, data types.StateAccount) *StateObject {
-	if data.Balance == nil {
-		data.Balance = new(big.Int)
-	}
-	if data.CodeHash == nil {
-		data.CodeHash = emptyCodeHash
-	}
-	if data.Root == (common.Hash{}) {
-		data.Root = emptyRoot
-	}
-	var storageMap *sync.Map
-	// Check whether the storage exist in pool, new originStorage if not exist
-	if db != nil && db.storagePool != nil {
-		storageMap = db.GetStorage(address)
-	}
-
-	return &StateObject{
-		db:                  db,
-		address:             address,
-		addrHash:            crypto.Keccak256Hash(address[:]),
-		data:                data,
-		sharedOriginStorage: storageMap,
-		originStorage:       make(Storage),
-		pendingStorage:      make(Storage),
-		dirtyStorage:        make(Storage),
-=======
 
 	// Flag whether the account was marked as self-destructed. The self-destructed account
 	// is still accessible in the scope of same transaction.
@@ -168,41 +104,35 @@
 	if acct == nil {
 		acct = types.NewEmptyStateAccount()
 	}
+	var storageMap *sync.Map
+	// Check whether the storage exist in pool, new originStorage if not exist
+	if db != nil && db.storagePool != nil {
+		storageMap = db.GetStorage(address)
+	}
+
 	return &stateObject{
-		db:             db,
-		address:        address,
-		addrHash:       crypto.Keccak256Hash(address[:]),
-		origin:         origin,
-		data:           *acct,
-		originStorage:  make(Storage),
-		pendingStorage: make(Storage),
-		dirtyStorage:   make(Storage),
->>>>>>> bed84606
+		db:                  db,
+		address:             address,
+		addrHash:            crypto.Keccak256Hash(address[:]),
+		origin:              origin,
+		data:                *acct,
+		sharedOriginStorage: storageMap,
+		originStorage:       make(Storage),
+		pendingStorage:      make(Storage),
+		dirtyStorage:        make(Storage),
 	}
 }
 
 // EncodeRLP implements rlp.Encoder.
-func (s *StateObject) EncodeRLP(w io.Writer) error {
+func (s *stateObject) EncodeRLP(w io.Writer) error {
 	return rlp.Encode(w, &s.data)
 }
 
-<<<<<<< HEAD
-// setError remembers the first non-nil error it is called with.
-func (s *StateObject) setError(err error) {
-	if s.dbErr == nil {
-		s.dbErr = err
-	}
-}
-
-func (s *StateObject) markSuicided() {
-	s.suicided = true
-=======
 func (s *stateObject) markSelfdestructed() {
 	s.selfDestructed = true
->>>>>>> bed84606
-}
-
-func (s *StateObject) touch() {
+}
+
+func (s *stateObject) touch() {
 	s.db.journal.append(touchChange{
 		account: &s.address,
 	})
@@ -213,17 +143,6 @@
 	}
 }
 
-<<<<<<< HEAD
-func (s *StateObject) getTrie(db Database) Trie {
-	if s.trie == nil {
-		// Try fetching from prefetcher first
-		// We don't prefetch empty tries
-		prefetcher := s.db.prefetcher
-		if s.data.Root != emptyRoot && prefetcher != nil {
-			// When the miner is creating the pending state, there is no
-			// prefetcher
-			s.trie = prefetcher.trie(s.data.Root)
-=======
 // getTrie returns the associated storage trie. The trie will be opened
 // if it's not loaded previously. An error will be returned if trie can't
 // be loaded.
@@ -233,7 +152,6 @@
 		if s.data.Root != types.EmptyRootHash && s.db.prefetcher != nil {
 			// When the miner is creating the pending state, there is no prefetcher
 			s.trie = s.db.prefetcher.trie(s.addrHash, s.data.Root)
->>>>>>> bed84606
 		}
 		if s.trie == nil {
 			tr, err := s.db.db.OpenStorageTrie(s.db.originalRoot, s.address, s.data.Root)
@@ -247,15 +165,7 @@
 }
 
 // GetState retrieves a value from the account storage trie.
-<<<<<<< HEAD
-func (s *StateObject) GetState(db Database, key common.Hash) common.Hash {
-	// If the fake storage is set, only lookup the state here(in the debugging mode)
-	if s.fakeStorage != nil {
-		return s.fakeStorage[key]
-	}
-=======
 func (s *stateObject) GetState(key common.Hash) common.Hash {
->>>>>>> bed84606
 	// If we have a dirty value for this state entry, return it
 	value, dirty := s.dirtyStorage[key]
 	if dirty {
@@ -265,7 +175,7 @@
 	return s.GetCommittedState(key)
 }
 
-func (s *StateObject) getOriginStorage(key common.Hash) (common.Hash, bool) {
+func (s *stateObject) getOriginStorage(key common.Hash) (common.Hash, bool) {
 	if value, cached := s.originStorage[key]; cached {
 		return value, true
 	}
@@ -282,7 +192,7 @@
 	return common.Hash{}, false
 }
 
-func (s *StateObject) setOriginStorage(key common.Hash, value common.Hash) {
+func (s *stateObject) setOriginStorage(key common.Hash, value common.Hash) {
 	if s.db.writeOnSharedStorage && s.sharedOriginStorage != nil {
 		s.sharedOriginStorage.Store(key, value)
 	}
@@ -290,15 +200,7 @@
 }
 
 // GetCommittedState retrieves a value from the committed account storage trie.
-<<<<<<< HEAD
-func (s *StateObject) GetCommittedState(db Database, key common.Hash) common.Hash {
-	// If the fake storage is set, only lookup the state here(in the debugging mode)
-	if s.fakeStorage != nil {
-		return s.fakeStorage[key]
-	}
-=======
 func (s *stateObject) GetCommittedState(key common.Hash) common.Hash {
->>>>>>> bed84606
 	// If we have a pending write or clean cached, return that
 	if value, pending := s.pendingStorage[key]; pending {
 		return value
@@ -318,26 +220,6 @@
 	}
 	// If no live objects are available, attempt to use snapshots
 	var (
-<<<<<<< HEAD
-		enc []byte
-		err error
-	)
-	if s.db.snap != nil {
-		// If the object was destructed in *this* block (and potentially resurrected),
-		// the storage has been cleared out, and we should *not* consult the previous
-		// snapshot about any storage values. The only possible alternatives are:
-		//   1) resurrect happened, and new slot values were set -- those should
-		//      have been handles via pendingStorage above.
-		//   2) we don't have new values, and can deliver empty response back
-		if _, destructed := s.db.snapDestructs[s.address]; destructed {
-			return common.Hash{}
-		}
-		start := time.Now()
-		enc, err = s.db.snap.Storage(s.addrHash, crypto.Keccak256Hash(key.Bytes()))
-		if metrics.EnabledExpensive {
-			s.db.SnapshotStorageReads += time.Since(start)
-		}
-=======
 		enc   []byte
 		err   error
 		value common.Hash
@@ -355,29 +237,10 @@
 			}
 			value.SetBytes(content)
 		}
->>>>>>> bed84606
-	}
-
-	// If snapshot unavailable or reading from it failed, load from the database
+	}
+	// If the snapshot is unavailable or reading from it fails, load from the database.
 	if s.db.snap == nil || err != nil {
 		start := time.Now()
-<<<<<<< HEAD
-		//		if metrics.EnabledExpensive {
-		//			meter = &s.db.StorageReads
-		//		}
-		enc, err = s.getTrie(db).TryGet(key.Bytes())
-		if metrics.EnabledExpensive {
-			s.db.StorageReads += time.Since(start)
-		}
-		if err != nil {
-			s.setError(err)
-			return common.Hash{}
-		}
-	}
-	var value common.Hash
-	if len(enc) > 0 {
-		_, content, _, err := rlp.Split(enc)
-=======
 		tr, err := s.getTrie()
 		if err != nil {
 			s.db.setError(err)
@@ -387,7 +250,6 @@
 		if metrics.EnabledExpensive {
 			s.db.StorageReads += time.Since(start)
 		}
->>>>>>> bed84606
 		if err != nil {
 			s.db.setError(err)
 			return common.Hash{}
@@ -399,16 +261,7 @@
 }
 
 // SetState updates a value in account storage.
-<<<<<<< HEAD
-func (s *StateObject) SetState(db Database, key, value common.Hash) {
-	// If the fake storage is set, put the temporary state update here.
-	if s.fakeStorage != nil {
-		s.fakeStorage[key] = value
-		return
-	}
-=======
 func (s *stateObject) SetState(key, value common.Hash) {
->>>>>>> bed84606
 	// If the new value is the same as old, don't set
 	prev := s.GetState(key)
 	if prev == value {
@@ -423,35 +276,13 @@
 	s.setState(key, value)
 }
 
-<<<<<<< HEAD
-// SetStorage replaces the entire state storage with the given one.
-//
-// After this function is called, all original state will be ignored and state
-// lookup only happens in the fake state storage.
-//
-// Note this function should only be used for debugging purpose.
-func (s *StateObject) SetStorage(storage map[common.Hash]common.Hash) {
-	// Allocate fake storage if it's nil.
-	if s.fakeStorage == nil {
-		s.fakeStorage = make(Storage)
-	}
-	for key, value := range storage {
-		s.fakeStorage[key] = value
-	}
-	// Don't bother journal since this function should only be used for
-	// debugging and the `fake` storage won't be committed to database.
-}
-
-func (s *StateObject) setState(key, value common.Hash) {
-=======
 func (s *stateObject) setState(key, value common.Hash) {
->>>>>>> bed84606
 	s.dirtyStorage[key] = value
 }
 
 // finalise moves all dirty storage slots into the pending area to be hashed or
 // committed later. It is invoked at the end of every transaction.
-func (s *StateObject) finalise(prefetch bool) {
+func (s *stateObject) finalise(prefetch bool) {
 	slotsToPrefetch := make([][]byte, 0, len(s.dirtyStorage))
 	for key, value := range s.dirtyStorage {
 		s.pendingStorage[key] = value
@@ -459,15 +290,8 @@
 			slotsToPrefetch = append(slotsToPrefetch, common.CopyBytes(key[:])) // Copy needed for closure
 		}
 	}
-<<<<<<< HEAD
-
-	prefetcher := s.db.prefetcher
-	if prefetcher != nil && prefetch && len(slotsToPrefetch) > 0 && s.data.Root != emptyRoot {
-		prefetcher.prefetch(s.data.Root, slotsToPrefetch, s.addrHash)
-=======
 	if s.db.prefetcher != nil && prefetch && len(slotsToPrefetch) > 0 && s.data.Root != types.EmptyRootHash {
 		s.db.prefetcher.prefetch(s.addrHash, s.data.Root, s.address, slotsToPrefetch)
->>>>>>> bed84606
 	}
 	if len(s.dirtyStorage) > 0 {
 		s.dirtyStorage = make(Storage)
@@ -475,14 +299,9 @@
 }
 
 // updateTrie writes cached storage modifications into the object's storage trie.
-<<<<<<< HEAD
-// It will return nil if the trie has not been loaded and no changes have been made
-func (s *StateObject) updateTrie(db Database) Trie {
-=======
 // It will return nil if the trie has not been loaded and no changes have been
 // made. An error will be returned if the trie can't be loaded/updated correctly.
 func (s *stateObject) updateTrie() (Trie, error) {
->>>>>>> bed84606
 	// Make sure all dirty slots are finalized into the pending storage area
 	s.finalise(false) // Don't prefetch anymore, pull directly if need be
 	if len(s.pendingStorage) == 0 {
@@ -496,11 +315,6 @@
 			s.db.MetricsMux.Unlock()
 		}(time.Now())
 	}
-<<<<<<< HEAD
-	// Insert all the pending updates into the trie
-	tr := s.getTrie(db)
-
-=======
 	// The snapshot storage map for the object
 	var (
 		storage map[common.Hash][]byte
@@ -513,7 +327,6 @@
 		return nil, err
 	}
 	// Insert all the pending updates into the trie
->>>>>>> bed84606
 	usedStorage := make([][]byte, 0, len(s.pendingStorage))
 	dirtyStorage := make(map[common.Hash][]byte)
 	for key, value := range s.pendingStorage {
@@ -521,13 +334,10 @@
 		if value == s.originStorage[key] {
 			continue
 		}
-		prev := s.originStorage[key]
-		s.originStorage[key] = value
-<<<<<<< HEAD
 		var v []byte
 		if value != (common.Hash{}) {
 			// Encoding []byte cannot fail, ok to ignore the error.
-			v, _ = rlp.EncodeToBytes(common.TrimLeftZeroes(value[:]))
+			v = common.TrimLeftZeroes(value[:])
 		}
 		dirtyStorage[key] = v
 	}
@@ -537,89 +347,66 @@
 		defer wg.Done()
 		for key, value := range dirtyStorage {
 			if len(value) == 0 {
-				s.setError(tr.TryDelete(key[:]))
+				if err := tr.DeleteStorage(s.address, key[:]); err != nil {
+					s.db.setError(err)
+				}
+				s.db.StorageDeleted += 1
 			} else {
-				s.setError(tr.TryUpdate(key[:], value))
+				if err := tr.UpdateStorage(s.address, key[:], value); err != nil {
+					s.db.setError(err)
+				}
+				s.db.StorageUpdated += 1
 			}
+			// Cache the items for preloading
 			usedStorage = append(usedStorage, common.CopyBytes(key[:]))
 		}
 	}()
-	if s.db.snap != nil {
-		// If state snapshotting is active, cache the data til commit
-		wg.Add(1)
-		go func() {
-			defer wg.Done()
-			s.db.snapStorageMux.Lock()
-			// The snapshot storage map for the object
-			storage := s.db.snapStorage[s.address]
-			if storage == nil {
-				storage = make(map[string][]byte, len(dirtyStorage))
-				s.db.snapStorage[s.address] = storage
+	// If state snapshotting is active, cache the data til commit
+	wg.Add(1)
+	go func() {
+		defer wg.Done()
+		s.db.StorageMux.Lock()
+		// The snapshot storage map for the object
+		storage = s.db.storages[s.addrHash]
+		if storage == nil {
+			storage = make(map[common.Hash][]byte, len(dirtyStorage))
+			s.db.storages[s.addrHash] = storage
+		}
+		// Cache the original value of mutated storage slots
+		origin = s.db.storagesOrigin[s.address]
+		if origin == nil {
+			origin = make(map[common.Hash][]byte)
+			s.db.storagesOrigin[s.address] = origin
+		}
+		s.db.StorageMux.Unlock()
+		for key, value := range dirtyStorage {
+			khash := crypto.HashData(hasher, key[:])
+
+			// rlp-encoded value to be used by the snapshot
+			var snapshotVal []byte
+			if len(value) != 0 {
+				snapshotVal, _ = rlp.EncodeToBytes(value)
 			}
-			s.db.snapStorageMux.Unlock()
-			for key, value := range dirtyStorage {
-				storage[string(key[:])] = value
+			storage[khash] = snapshotVal // snapshotVal will be nil if it's deleted
+
+			// Track the original value of slot only if it's mutated first time
+			prev := s.originStorage[key]
+			s.originStorage[key] = common.BytesToHash(value)
+			if _, ok := origin[khash]; !ok {
+				if prev == (common.Hash{}) {
+					origin[khash] = nil // nil if it was not present previously
+				} else {
+					// Encoding []byte cannot fail, ok to ignore the error.
+					b, _ := rlp.EncodeToBytes(common.TrimLeftZeroes(prev[:]))
+					origin[khash] = b
+				}
 			}
-		}()
-	}
+		}
+	}()
 	wg.Wait()
 
-	prefetcher := s.db.prefetcher
-	if prefetcher != nil {
-		prefetcher.used(s.data.Root, usedStorage)
-=======
-
-		// rlp-encoded value to be used by the snapshot
-		var snapshotVal []byte
-		if (value == common.Hash{}) {
-			if err := tr.DeleteStorage(s.address, key[:]); err != nil {
-				s.db.setError(err)
-				return nil, err
-			}
-			s.db.StorageDeleted += 1
-		} else {
-			trimmedVal := common.TrimLeftZeroes(value[:])
-			// Encoding []byte cannot fail, ok to ignore the error.
-			snapshotVal, _ = rlp.EncodeToBytes(trimmedVal)
-			if err := tr.UpdateStorage(s.address, key[:], trimmedVal); err != nil {
-				s.db.setError(err)
-				return nil, err
-			}
-			s.db.StorageUpdated += 1
-		}
-		// Cache the mutated storage slots until commit
-		if storage == nil {
-			if storage = s.db.storages[s.addrHash]; storage == nil {
-				storage = make(map[common.Hash][]byte)
-				s.db.storages[s.addrHash] = storage
-			}
-		}
-		khash := crypto.HashData(hasher, key[:])
-		storage[khash] = snapshotVal // snapshotVal will be nil if it's deleted
-
-		// Cache the original value of mutated storage slots
-		if origin == nil {
-			if origin = s.db.storagesOrigin[s.address]; origin == nil {
-				origin = make(map[common.Hash][]byte)
-				s.db.storagesOrigin[s.address] = origin
-			}
-		}
-		// Track the original value of slot only if it's mutated first time
-		if _, ok := origin[khash]; !ok {
-			if prev == (common.Hash{}) {
-				origin[khash] = nil // nil if it was not present previously
-			} else {
-				// Encoding []byte cannot fail, ok to ignore the error.
-				b, _ := rlp.EncodeToBytes(common.TrimLeftZeroes(prev[:]))
-				origin[khash] = b
-			}
-		}
-		// Cache the items for preloading
-		usedStorage = append(usedStorage, common.CopyBytes(key[:])) // Copy needed for closure
-	}
 	if s.db.prefetcher != nil {
 		s.db.prefetcher.used(s.addrHash, s.data.Root, usedStorage)
->>>>>>> bed84606
 	}
 
 	if len(s.pendingStorage) > 0 {
@@ -628,25 +415,20 @@
 	return tr, nil
 }
 
-<<<<<<< HEAD
-// UpdateRoot sets the trie root to the current root hash of
-func (s *StateObject) updateRoot(db Database) {
-	// If node runs in no trie mode, set root to empty.
-	defer func() {
-		if db.NoTries() {
-			s.data.Root = common.Hash{}
-		}
-	}()
-
-=======
 // UpdateRoot sets the trie root to the current root hash of. An error
 // will be returned if trie root hash is not computed correctly.
 func (s *stateObject) updateRoot() {
+	// If node runs in no trie mode, set root to empty.
+	defer func() {
+		if s.db.db.NoTries() {
+			s.data.Root = common.Hash{}
+		}
+	}()
+
 	tr, err := s.updateTrie()
 	if err != nil {
 		return
 	}
->>>>>>> bed84606
 	// If nothing changed, don't bother with hashing anything
 	if tr == nil {
 		return
@@ -662,23 +444,11 @@
 	s.data.Root = tr.Hash()
 }
 
-<<<<<<< HEAD
-// CommitTrie the storage trie of the object to db.
-// This updates the trie root.
-func (s *StateObject) CommitTrie(db Database) (int, error) {
-	// If nothing changed, don't bother with hashing anything
-	if s.updateTrie(db) == nil {
-		if s.trie != nil && s.data.Root != emptyRoot {
-			db.CacheStorage(s.addrHash, s.data.Root, s.trie)
-		}
-		return 0, nil
-=======
 // commit returns the changes made in storage trie and updates the account data.
 func (s *stateObject) commit() (*trienode.NodeSet, error) {
 	tr, err := s.updateTrie()
 	if err != nil {
 		return nil, err
->>>>>>> bed84606
 	}
 	// If nothing changed, don't bother with committing anything
 	if tr == nil {
@@ -693,23 +463,19 @@
 	if err != nil {
 		return nil, err
 	}
-<<<<<<< HEAD
-	if s.data.Root != emptyRoot {
-		db.CacheStorage(s.addrHash, s.data.Root, s.trie)
-	}
-	return committed, err
-=======
 	s.data.Root = root
+	if s.data.Root != types.EmptyRootHash {
+		s.db.db.CacheStorage(s.addrHash, s.data.Root, s.trie)
+	}
 
 	// Update original account data after commit
 	s.origin = s.data.Copy()
 	return nodes, nil
->>>>>>> bed84606
 }
 
 // AddBalance adds amount to s's balance.
 // It is used to add funds to the destination account of a transfer.
-func (s *StateObject) AddBalance(amount *big.Int) {
+func (s *stateObject) AddBalance(amount *big.Int) {
 	// EIP161: We must check emptiness for the objects such that the account
 	// clearing (0,0,0 objects) can take effect.
 	if amount.Sign() == 0 {
@@ -723,14 +489,14 @@
 
 // SubBalance removes amount from s's balance.
 // It is used to remove funds from the origin account of a transfer.
-func (s *StateObject) SubBalance(amount *big.Int) {
+func (s *stateObject) SubBalance(amount *big.Int) {
 	if amount.Sign() == 0 {
 		return
 	}
 	s.SetBalance(new(big.Int).Sub(s.Balance(), amount))
 }
 
-func (s *StateObject) SetBalance(amount *big.Int) {
+func (s *stateObject) SetBalance(amount *big.Int) {
 	s.db.journal.append(balanceChange{
 		account: &s.address,
 		prev:    new(big.Int).Set(s.data.Balance),
@@ -738,14 +504,10 @@
 	s.setBalance(amount)
 }
 
-func (s *StateObject) setBalance(amount *big.Int) {
+func (s *stateObject) setBalance(amount *big.Int) {
 	s.data.Balance = amount
 }
 
-<<<<<<< HEAD
-func (s *StateObject) deepCopy(db *StateDB) *StateObject {
-	stateObject := newObject(db, s.address, s.data)
-=======
 func (s *stateObject) deepCopy(db *StateDB) *stateObject {
 	obj := &stateObject{
 		db:       db,
@@ -754,7 +516,6 @@
 		origin:   s.origin,
 		data:     s.data,
 	}
->>>>>>> bed84606
 	if s.trie != nil {
 		obj.trie = db.db.CopyTrie(s.trie)
 	}
@@ -772,22 +533,13 @@
 // Attribute accessors
 //
 
-<<<<<<< HEAD
-// Returns the address of the contract/account
-func (s *StateObject) Address() common.Address {
-=======
 // Address returns the address of the contract/account
 func (s *stateObject) Address() common.Address {
->>>>>>> bed84606
 	return s.address
 }
 
 // Code returns the contract code associated with this object, if any.
-<<<<<<< HEAD
-func (s *StateObject) Code(db Database) []byte {
-=======
 func (s *stateObject) Code() []byte {
->>>>>>> bed84606
 	if s.code != nil {
 		return s.code
 	}
@@ -805,11 +557,7 @@
 // CodeSize returns the size of the contract code associated with this object,
 // or zero if none. This method is an almost mirror of Code, but uses a cache
 // inside the database to avoid loading codes seen recently.
-<<<<<<< HEAD
-func (s *StateObject) CodeSize(db Database) int {
-=======
 func (s *stateObject) CodeSize() int {
->>>>>>> bed84606
 	if s.code != nil {
 		return len(s.code)
 	}
@@ -823,13 +571,8 @@
 	return size
 }
 
-<<<<<<< HEAD
-func (s *StateObject) SetCode(codeHash common.Hash, code []byte) {
-	prevcode := s.Code(s.db.db)
-=======
 func (s *stateObject) SetCode(codeHash common.Hash, code []byte) {
 	prevcode := s.Code()
->>>>>>> bed84606
 	s.db.journal.append(codeChange{
 		account:  &s.address,
 		prevhash: s.CodeHash(),
@@ -838,13 +581,13 @@
 	s.setCode(codeHash, code)
 }
 
-func (s *StateObject) setCode(codeHash common.Hash, code []byte) {
+func (s *stateObject) setCode(codeHash common.Hash, code []byte) {
 	s.code = code
 	s.data.CodeHash = codeHash[:]
 	s.dirtyCode = true
 }
 
-func (s *StateObject) SetNonce(nonce uint64) {
+func (s *stateObject) SetNonce(nonce uint64) {
 	s.db.journal.append(nonceChange{
 		account: &s.address,
 		prev:    s.data.Nonce,
@@ -852,28 +595,18 @@
 	s.setNonce(nonce)
 }
 
-func (s *StateObject) setNonce(nonce uint64) {
+func (s *stateObject) setNonce(nonce uint64) {
 	s.data.Nonce = nonce
 }
 
-func (s *StateObject) CodeHash() []byte {
+func (s *stateObject) CodeHash() []byte {
 	return s.data.CodeHash
 }
 
-func (s *StateObject) Balance() *big.Int {
+func (s *stateObject) Balance() *big.Int {
 	return s.data.Balance
 }
 
-func (s *StateObject) Nonce() uint64 {
+func (s *stateObject) Nonce() uint64 {
 	return s.data.Nonce
-<<<<<<< HEAD
-}
-
-// Never called, but must be present to allow StateObject to be used
-// as a vm.Account interface that also satisfies the vm.ContractRef
-// interface. Interfaces are awesome.
-func (s *StateObject) Value() *big.Int {
-	panic("Value on StateObject should never be called")
-=======
->>>>>>> bed84606
 }