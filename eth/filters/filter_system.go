--- conflicted
+++ resolved
@@ -69,9 +69,11 @@
 	ChainConfig() *params.ChainConfig
 	SubscribeNewTxsEvent(chan<- core.NewTxsEvent) event.Subscription
 	SubscribeChainEvent(ch chan<- core.ChainEvent) event.Subscription
+	SubscribeFinalizedHeaderEvent(ch chan<- core.FinalizedHeaderEvent) event.Subscription
 	SubscribeRemovedLogsEvent(ch chan<- core.RemovedLogsEvent) event.Subscription
 	SubscribeLogsEvent(ch chan<- []*types.Log) event.Subscription
 	SubscribePendingLogsEvent(ch chan<- []*types.Log) event.Subscription
+	SubscribeNewVoteEvent(chan<- core.NewVoteEvent) event.Subscription
 
 	BloomStatus() (uint64, uint64)
 	ServiceFilter(ctx context.Context, session *bloombits.MatcherSession)
@@ -162,13 +164,10 @@
 	PendingTransactionsSubscription
 	// BlocksSubscription queries hashes for blocks that are imported
 	BlocksSubscription
-<<<<<<< HEAD
 	// VotesSubscription queries vote hashes for votes entering the vote pool
 	VotesSubscription
 	// FinalizedHeadersSubscription queries hashes for finalized headers that are reached
 	FinalizedHeadersSubscription
-=======
->>>>>>> bed84606
 	// LastIndexSubscription keeps track of the last index
 	LastIndexSubscription
 )
@@ -191,29 +190,17 @@
 )
 
 type subscription struct {
-<<<<<<< HEAD
 	id               rpc.ID
 	typ              Type
 	created          time.Time
 	logsCrit         ethereum.FilterQuery
 	logs             chan []*types.Log
-	hashes           chan []common.Hash
+	txs              chan []*types.Transaction
 	headers          chan *types.Header
 	finalizedHeaders chan *types.Header
 	votes            chan *types.VoteEnvelope
 	installed        chan struct{} // closed when the filter is installed
 	err              chan error    // closed when the filter is uninstalled
-=======
-	id        rpc.ID
-	typ       Type
-	created   time.Time
-	logsCrit  ethereum.FilterQuery
-	logs      chan []*types.Log
-	txs       chan []*types.Transaction
-	headers   chan *types.Header
-	installed chan struct{} // closed when the filter is installed
-	err       chan error    // closed when the filter is uninstalled
->>>>>>> bed84606
 }
 
 // EventSystem creates subscriptions, processes events and broadcasts them to the
@@ -253,8 +240,8 @@
 // or by stopping the given mux.
 func NewEventSystem(sys *FilterSystem, lightMode bool) *EventSystem {
 	m := &EventSystem{
-<<<<<<< HEAD
-		backend:           backend,
+		sys:               sys,
+		backend:           sys.backend,
 		lightMode:         lightMode,
 		install:           make(chan *subscription),
 		uninstall:         make(chan *subscription),
@@ -265,18 +252,6 @@
 		chainCh:           make(chan core.ChainEvent, chainEvChanSize),
 		finalizedHeaderCh: make(chan core.FinalizedHeaderEvent, finalizedHeaderEvChanSize),
 		voteCh:            make(chan core.NewVoteEvent, voteChanSize),
-=======
-		sys:           sys,
-		backend:       sys.backend,
-		lightMode:     lightMode,
-		install:       make(chan *subscription),
-		uninstall:     make(chan *subscription),
-		txsCh:         make(chan core.NewTxsEvent, txChanSize),
-		logsCh:        make(chan []*types.Log, logsChanSize),
-		rmLogsCh:      make(chan core.RemovedLogsEvent, rmLogsChanSize),
-		pendingLogsCh: make(chan []*types.Log, logsChanSize),
-		chainCh:       make(chan core.ChainEvent, chainEvChanSize),
->>>>>>> bed84606
 	}
 
 	// Subscribe events
@@ -464,7 +439,7 @@
 		typ:       FinalizedHeadersSubscription,
 		created:   time.Now(),
 		logs:      make(chan []*types.Log),
-		hashes:    make(chan []common.Hash),
+		txs:       make(chan []*types.Transaction),
 		headers:   headers,
 		votes:     make(chan *types.VoteEnvelope),
 		installed: make(chan struct{}),
@@ -498,7 +473,7 @@
 		typ:       VotesSubscription,
 		created:   time.Now(),
 		logs:      make(chan []*types.Log),
-		hashes:    make(chan []common.Hash),
+		txs:       make(chan []*types.Transaction),
 		headers:   make(chan *types.Header),
 		votes:     votes,
 		installed: make(chan struct{}),
