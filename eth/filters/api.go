// Copyright 2015 The go-ethereum Authors
// This file is part of the go-ethereum library.
//
// The go-ethereum library is free software: you can redistribute it and/or modify
// it under the terms of the GNU Lesser General Public License as published by
// the Free Software Foundation, either version 3 of the License, or
// (at your option) any later version.
//
// The go-ethereum library is distributed in the hope that it will be useful,
// but WITHOUT ANY WARRANTY; without even the implied warranty of
// MERCHANTABILITY or FITNESS FOR A PARTICULAR PURPOSE. See the
// GNU Lesser General Public License for more details.
//
// You should have received a copy of the GNU Lesser General Public License
// along with the go-ethereum library. If not, see <http://www.gnu.org/licenses/>.

package filters

import (
	"context"
	"encoding/json"
	"errors"
	"fmt"
	"math/big"
	"sync"
	"time"

	"github.com/ethereum/go-ethereum"
	"github.com/ethereum/go-ethereum/common"
	"github.com/ethereum/go-ethereum/common/gopool"
	"github.com/ethereum/go-ethereum/common/hexutil"
	"github.com/ethereum/go-ethereum/core/types"
<<<<<<< HEAD
=======
	"github.com/ethereum/go-ethereum/internal/ethapi"
>>>>>>> bed84606
	"github.com/ethereum/go-ethereum/rpc"
)

var (
	errInvalidTopic   = errors.New("invalid topic(s)")
	errFilterNotFound = errors.New("filter not found")
)

// filter is a helper struct that holds meta information over the filter type
// and associated subscription in the event system.
type filter struct {
	typ      Type
	deadline *time.Timer // filter is inactive when deadline triggers
	hashes   []common.Hash
	fullTx   bool
	txs      []*types.Transaction
	crit     FilterCriteria
	logs     []*types.Log
	s        *Subscription // associated subscription in event system
}

<<<<<<< HEAD
// PublicFilterAPI offers support to create and manage filters. This will allow external clients to retrieve various
// information related to the Ethereum protocol such als blocks, transactions and logs.
type PublicFilterAPI struct {
	backend    Backend
	events     *EventSystem
	filtersMu  sync.Mutex
	filters    map[rpc.ID]*filter
	timeout    time.Duration
	rangeLimit bool
}

// NewPublicFilterAPI returns a new PublicFilterAPI instance.
func NewPublicFilterAPI(backend Backend, lightMode bool, timeout time.Duration, rangeLimit bool) *PublicFilterAPI {
	api := &PublicFilterAPI{
		backend:    backend,
		events:     NewEventSystem(backend, lightMode),
		filters:    make(map[rpc.ID]*filter),
		timeout:    timeout,
		rangeLimit: rangeLimit,
=======
// FilterAPI offers support to create and manage filters. This will allow external clients to retrieve various
// information related to the Ethereum protocol such as blocks, transactions and logs.
type FilterAPI struct {
	sys       *FilterSystem
	events    *EventSystem
	filtersMu sync.Mutex
	filters   map[rpc.ID]*filter
	timeout   time.Duration
}

// NewFilterAPI returns a new FilterAPI instance.
func NewFilterAPI(system *FilterSystem, lightMode bool) *FilterAPI {
	api := &FilterAPI{
		sys:     system,
		events:  NewEventSystem(system, lightMode),
		filters: make(map[rpc.ID]*filter),
		timeout: system.cfg.Timeout,
>>>>>>> bed84606
	}
	go api.timeoutLoop(system.cfg.Timeout)

	return api
}

// timeoutLoop runs at the interval set by 'timeout' and deletes filters
// that have not been recently used. It is started when the API is created.
func (api *FilterAPI) timeoutLoop(timeout time.Duration) {
	var toUninstall []*Subscription
	ticker := time.NewTicker(timeout)
	defer ticker.Stop()
	for {
		<-ticker.C
		api.filtersMu.Lock()
		for id, f := range api.filters {
			select {
			case <-f.deadline.C:
				toUninstall = append(toUninstall, f.s)
				delete(api.filters, id)
			default:
				continue
			}
		}
		api.filtersMu.Unlock()

		// Unsubscribes are processed outside the lock to avoid the following scenario:
		// event loop attempts broadcasting events to still active filters while
		// Unsubscribe is waiting for it to process the uninstall request.
		for _, s := range toUninstall {
			s.Unsubscribe()
		}
		toUninstall = nil
	}
}

// NewPendingTransactionFilter creates a filter that fetches pending transactions
// as transactions enter the pending state.
//
// It is part of the filter package because this filter can be used through the
// `eth_getFilterChanges` polling method that is also used for log filters.
func (api *FilterAPI) NewPendingTransactionFilter(fullTx *bool) rpc.ID {
	var (
		pendingTxs   = make(chan []*types.Transaction)
		pendingTxSub = api.events.SubscribePendingTxs(pendingTxs)
	)
	api.filtersMu.Lock()
	api.filters[pendingTxSub.ID] = &filter{typ: PendingTransactionsSubscription, fullTx: fullTx != nil && *fullTx, deadline: time.NewTimer(api.timeout), txs: make([]*types.Transaction, 0), s: pendingTxSub}
	api.filtersMu.Unlock()

	gopool.Submit(func() {
		for {
			select {
			case pTx := <-pendingTxs:
				api.filtersMu.Lock()
				if f, found := api.filters[pendingTxSub.ID]; found {
					f.txs = append(f.txs, pTx...)
				}
				api.filtersMu.Unlock()
			case <-pendingTxSub.Err():
				api.filtersMu.Lock()
				delete(api.filters, pendingTxSub.ID)
				api.filtersMu.Unlock()
				return
			}
		}
	})

	return pendingTxSub.ID
}

// NewPendingTransactions creates a subscription that is triggered each time a
// transaction enters the transaction pool. If fullTx is true the full tx is
// sent to the client, otherwise the hash is sent.
func (api *FilterAPI) NewPendingTransactions(ctx context.Context, fullTx *bool) (*rpc.Subscription, error) {
	notifier, supported := rpc.NotifierFromContext(ctx)
	if !supported {
		return &rpc.Subscription{}, rpc.ErrNotificationsUnsupported
	}

	rpcSub := notifier.CreateSubscription()

<<<<<<< HEAD
	gopool.Submit(func() {
		txHashes := make(chan []common.Hash, 128)
		pendingTxSub := api.events.SubscribePendingTxs(txHashes)
=======
	go func() {
		txs := make(chan []*types.Transaction, 128)
		pendingTxSub := api.events.SubscribePendingTxs(txs)
		chainConfig := api.sys.backend.ChainConfig()
>>>>>>> bed84606

		for {
			select {
			case txs := <-txs:
				// To keep the original behaviour, send a single tx hash in one notification.
				// TODO(rjl493456442) Send a batch of tx hashes in one notification
				latest := api.sys.backend.CurrentHeader()
				for _, tx := range txs {
					if fullTx != nil && *fullTx {
						rpcTx := ethapi.NewRPCPendingTransaction(tx, latest, chainConfig)
						notifier.Notify(rpcSub.ID, rpcTx)
					} else {
						notifier.Notify(rpcSub.ID, tx.Hash())
					}
				}
			case <-rpcSub.Err():
				pendingTxSub.Unsubscribe()
				return
			case <-notifier.Closed():
				pendingTxSub.Unsubscribe()
				return
			}
		}
	})

	return rpcSub, nil
}

// NewVotesFilter creates a filter that fetches votes that entered the vote pool.
// It is part of the filter package since polling goes with eth_getFilterChanges.
func (api *PublicFilterAPI) NewVotesFilter() rpc.ID {
	var (
		votes   = make(chan *types.VoteEnvelope)
		voteSub = api.events.SubscribeNewVotes(votes)
	)
	api.filtersMu.Lock()
	api.filters[voteSub.ID] = &filter{typ: VotesSubscription, deadline: time.NewTimer(api.timeout), hashes: make([]common.Hash, 0), s: voteSub}
	api.filtersMu.Unlock()

	gopool.Submit(func() {
		for {
			select {
			case vote := <-votes:
				api.filtersMu.Lock()
				if f, found := api.filters[voteSub.ID]; found {
					f.hashes = append(f.hashes, vote.Hash())
				}
				api.filtersMu.Unlock()
			case <-voteSub.Err():
				api.filtersMu.Lock()
				delete(api.filters, voteSub.ID)
				api.filtersMu.Unlock()
				return
			}
		}
	})

	return voteSub.ID
}

// NewVotes creates a subscription that is triggered each time a vote enters the vote pool.
func (api *PublicFilterAPI) NewVotes(ctx context.Context) (*rpc.Subscription, error) {
	notifier, supported := rpc.NotifierFromContext(ctx)
	if !supported {
		return &rpc.Subscription{}, rpc.ErrNotificationsUnsupported
	}

	rpcSub := notifier.CreateSubscription()

	gopool.Submit(func() {
		votes := make(chan *types.VoteEnvelope, 128)
		voteSub := api.events.SubscribeNewVotes(votes)

		for {
			select {
			case vote := <-votes:
				notifier.Notify(rpcSub.ID, vote)
			case <-rpcSub.Err():
				voteSub.Unsubscribe()
				return
			case <-notifier.Closed():
				voteSub.Unsubscribe()
				return
			}
		}
	})

	return rpcSub, nil
}

// NewBlockFilter creates a filter that fetches blocks that are imported into the chain.
// It is part of the filter package since polling goes with eth_getFilterChanges.
func (api *FilterAPI) NewBlockFilter() rpc.ID {
	var (
		headers   = make(chan *types.Header)
		headerSub = api.events.SubscribeNewHeads(headers)
	)

	api.filtersMu.Lock()
	api.filters[headerSub.ID] = &filter{typ: BlocksSubscription, deadline: time.NewTimer(api.timeout), hashes: make([]common.Hash, 0), s: headerSub}
	api.filtersMu.Unlock()

	gopool.Submit(func() {
		for {
			select {
			case h := <-headers:
				api.filtersMu.Lock()
				if f, found := api.filters[headerSub.ID]; found {
					f.hashes = append(f.hashes, h.Hash())
				}
				api.filtersMu.Unlock()
			case <-headerSub.Err():
				api.filtersMu.Lock()
				delete(api.filters, headerSub.ID)
				api.filtersMu.Unlock()
				return
			}
		}
	})

	return headerSub.ID
}

// NewHeads send a notification each time a new (header) block is appended to the chain.
func (api *FilterAPI) NewHeads(ctx context.Context) (*rpc.Subscription, error) {
	notifier, supported := rpc.NotifierFromContext(ctx)
	if !supported {
		return &rpc.Subscription{}, rpc.ErrNotificationsUnsupported
	}

	rpcSub := notifier.CreateSubscription()

	gopool.Submit(func() {
		headers := make(chan *types.Header)
		headersSub := api.events.SubscribeNewHeads(headers)

		for {
			select {
			case h := <-headers:
				notifier.Notify(rpcSub.ID, h)
			case <-rpcSub.Err():
				headersSub.Unsubscribe()
				return
			case <-notifier.Closed():
				headersSub.Unsubscribe()
				return
			}
		}
	})

	return rpcSub, nil
}

// NewFinalizedHeaderFilter creates a filter that fetches finalized headers that are reached.
func (api *PublicFilterAPI) NewFinalizedHeaderFilter() rpc.ID {
	var (
		headers   = make(chan *types.Header)
		headerSub = api.events.SubscribeNewFinalizedHeaders(headers)
	)

	api.filtersMu.Lock()
	api.filters[headerSub.ID] = &filter{typ: FinalizedHeadersSubscription, deadline: time.NewTimer(api.timeout), hashes: make([]common.Hash, 0), s: headerSub}
	api.filtersMu.Unlock()

	gopool.Submit(func() {
		for {
			select {
			case h := <-headers:
				api.filtersMu.Lock()
				if f, found := api.filters[headerSub.ID]; found {
					f.hashes = append(f.hashes, h.Hash())
				}
				api.filtersMu.Unlock()
			case <-headerSub.Err():
				api.filtersMu.Lock()
				delete(api.filters, headerSub.ID)
				api.filtersMu.Unlock()
				return
			}
		}
	})

	return headerSub.ID
}

// NewFinalizedHeaders send a notification each time a new finalized header is reached.
func (api *PublicFilterAPI) NewFinalizedHeaders(ctx context.Context) (*rpc.Subscription, error) {
	notifier, supported := rpc.NotifierFromContext(ctx)
	if !supported {
		return &rpc.Subscription{}, rpc.ErrNotificationsUnsupported
	}

	rpcSub := notifier.CreateSubscription()

	gopool.Submit(func() {
		headers := make(chan *types.Header)
		headersSub := api.events.SubscribeNewFinalizedHeaders(headers)

		for {
			select {
			case h := <-headers:
				notifier.Notify(rpcSub.ID, h)
			case <-rpcSub.Err():
				headersSub.Unsubscribe()
				return
			case <-notifier.Closed():
				headersSub.Unsubscribe()
				return
			}
		}
	})

	return rpcSub, nil
}

// Logs creates a subscription that fires for all new log that match the given filter criteria.
func (api *FilterAPI) Logs(ctx context.Context, crit FilterCriteria) (*rpc.Subscription, error) {
	notifier, supported := rpc.NotifierFromContext(ctx)
	if !supported {
		return &rpc.Subscription{}, rpc.ErrNotificationsUnsupported
	}

	var (
		rpcSub      = notifier.CreateSubscription()
		matchedLogs = make(chan []*types.Log)
	)

	logsSub, err := api.events.SubscribeLogs(ethereum.FilterQuery(crit), matchedLogs)
	if err != nil {
		return nil, err
	}

<<<<<<< HEAD
	gopool.Submit(func() {

=======
	go func() {
>>>>>>> bed84606
		for {
			select {
			case logs := <-matchedLogs:
				for _, log := range logs {
					log := log
					notifier.Notify(rpcSub.ID, &log)
				}
			case <-rpcSub.Err(): // client send an unsubscribe request
				logsSub.Unsubscribe()
				return
			case <-notifier.Closed(): // connection dropped
				logsSub.Unsubscribe()
				return
			}
		}
	})

	return rpcSub, nil
}

// FilterCriteria represents a request to create a new filter.
// Same as ethereum.FilterQuery but with UnmarshalJSON() method.
type FilterCriteria ethereum.FilterQuery

// NewFilter creates a new filter and returns the filter id. It can be
// used to retrieve logs when the state changes. This method cannot be
// used to fetch logs that are already stored in the state.
//
// Default criteria for the from and to block are "latest".
// Using "latest" as block number will return logs for mined blocks.
// Using "pending" as block number returns logs for not yet mined (pending) blocks.
// In case logs are removed (chain reorg) previously returned logs are returned
// again but with the removed property set to true.
//
// In case "fromBlock" > "toBlock" an error is returned.
func (api *FilterAPI) NewFilter(crit FilterCriteria) (rpc.ID, error) {
	logs := make(chan []*types.Log)
	logsSub, err := api.events.SubscribeLogs(ethereum.FilterQuery(crit), logs)
	if err != nil {
		return "", err
	}

	api.filtersMu.Lock()
	api.filters[logsSub.ID] = &filter{typ: LogsSubscription, crit: crit, deadline: time.NewTimer(api.timeout), logs: make([]*types.Log, 0), s: logsSub}
	api.filtersMu.Unlock()

	gopool.Submit(func() {
		for {
			select {
			case l := <-logs:
				api.filtersMu.Lock()
				if f, found := api.filters[logsSub.ID]; found {
					f.logs = append(f.logs, l...)
				}
				api.filtersMu.Unlock()
			case <-logsSub.Err():
				api.filtersMu.Lock()
				delete(api.filters, logsSub.ID)
				api.filtersMu.Unlock()
				return
			}
		}
	})

	return logsSub.ID, nil
}

// GetLogs returns logs matching the given argument that are stored within the state.
func (api *FilterAPI) GetLogs(ctx context.Context, crit FilterCriteria) ([]*types.Log, error) {
	var filter *Filter
	if crit.BlockHash != nil {
		// Block filter requested, construct a single-shot filter
		filter = api.sys.NewBlockFilter(*crit.BlockHash, crit.Addresses, crit.Topics)
	} else {
		// Convert the RPC block numbers into internal representations
		begin := rpc.LatestBlockNumber.Int64()
		if crit.FromBlock != nil {
			begin = crit.FromBlock.Int64()
		}
		end := rpc.LatestBlockNumber.Int64()
		if crit.ToBlock != nil {
			end = crit.ToBlock.Int64()
		}
		// Construct the range filter
<<<<<<< HEAD
		filter = NewRangeFilter(api.backend, begin, end, crit.Addresses, crit.Topics, api.rangeLimit)
=======
		filter = api.sys.NewRangeFilter(begin, end, crit.Addresses, crit.Topics)
>>>>>>> bed84606
	}
	// Run the filter and return all the logs
	logs, err := filter.Logs(ctx)
	if err != nil {
		return nil, err
	}
	return returnLogs(logs), err
}

// UninstallFilter removes the filter with the given filter id.
func (api *FilterAPI) UninstallFilter(id rpc.ID) bool {
	api.filtersMu.Lock()
	f, found := api.filters[id]
	if found {
		delete(api.filters, id)
	}
	api.filtersMu.Unlock()
	if found {
		f.s.Unsubscribe()
	}

	return found
}

// GetFilterLogs returns the logs for the filter with the given id.
// If the filter could not be found an empty array of logs is returned.
func (api *FilterAPI) GetFilterLogs(ctx context.Context, id rpc.ID) ([]*types.Log, error) {
	api.filtersMu.Lock()
	f, found := api.filters[id]
	api.filtersMu.Unlock()

	if !found || f.typ != LogsSubscription {
		return nil, errFilterNotFound
	}

	var filter *Filter
	if f.crit.BlockHash != nil {
		// Block filter requested, construct a single-shot filter
		filter = api.sys.NewBlockFilter(*f.crit.BlockHash, f.crit.Addresses, f.crit.Topics)
	} else {
		// Convert the RPC block numbers into internal representations
		begin := rpc.LatestBlockNumber.Int64()
		if f.crit.FromBlock != nil {
			begin = f.crit.FromBlock.Int64()
		}
		end := rpc.LatestBlockNumber.Int64()
		if f.crit.ToBlock != nil {
			end = f.crit.ToBlock.Int64()
		}
		// Construct the range filter
<<<<<<< HEAD
		filter = NewRangeFilter(api.backend, begin, end, f.crit.Addresses, f.crit.Topics, api.rangeLimit)
=======
		filter = api.sys.NewRangeFilter(begin, end, f.crit.Addresses, f.crit.Topics)
>>>>>>> bed84606
	}
	// Run the filter and return all the logs
	logs, err := filter.Logs(ctx)
	if err != nil {
		return nil, err
	}
	return returnLogs(logs), nil
}

// GetFilterChanges returns the logs for the filter with the given id since
// last time it was called. This can be used for polling.
//
// For pending transaction and block filters the result is []common.Hash.
// (pending)Log filters return []Log.
func (api *FilterAPI) GetFilterChanges(id rpc.ID) (interface{}, error) {
	api.filtersMu.Lock()
	defer api.filtersMu.Unlock()

	chainConfig := api.sys.backend.ChainConfig()
	latest := api.sys.backend.CurrentHeader()

	if f, found := api.filters[id]; found {
		if !f.deadline.Stop() {
			// timer expired but filter is not yet removed in timeout loop
			// receive timer value and reset timer
			<-f.deadline.C
		}
		f.deadline.Reset(api.timeout)

		switch f.typ {
<<<<<<< HEAD
		case PendingTransactionsSubscription, BlocksSubscription, FinalizedHeadersSubscription, VotesSubscription:
=======
		case BlocksSubscription:
>>>>>>> bed84606
			hashes := f.hashes
			f.hashes = nil
			return returnHashes(hashes), nil
		case PendingTransactionsSubscription:
			if f.fullTx {
				txs := make([]*ethapi.RPCTransaction, 0, len(f.txs))
				for _, tx := range f.txs {
					txs = append(txs, ethapi.NewRPCPendingTransaction(tx, latest, chainConfig))
				}
				f.txs = nil
				return txs, nil
			} else {
				hashes := make([]common.Hash, 0, len(f.txs))
				for _, tx := range f.txs {
					hashes = append(hashes, tx.Hash())
				}
				f.txs = nil
				return hashes, nil
			}
		case LogsSubscription, MinedAndPendingLogsSubscription:
			logs := f.logs
			f.logs = nil
			return returnLogs(logs), nil
		}
	}

	return []interface{}{}, errFilterNotFound
}

// returnHashes is a helper that will return an empty hash array case the given hash array is nil,
// otherwise the given hashes array is returned.
func returnHashes(hashes []common.Hash) []common.Hash {
	if hashes == nil {
		return []common.Hash{}
	}
	return hashes
}

// returnLogs is a helper that will return an empty log array in case the given logs array is nil,
// otherwise the given logs array is returned.
func returnLogs(logs []*types.Log) []*types.Log {
	if logs == nil {
		return []*types.Log{}
	}
	return logs
}

// UnmarshalJSON sets *args fields with given data.
func (args *FilterCriteria) UnmarshalJSON(data []byte) error {
	type input struct {
		BlockHash *common.Hash     `json:"blockHash"`
		FromBlock *rpc.BlockNumber `json:"fromBlock"`
		ToBlock   *rpc.BlockNumber `json:"toBlock"`
		Addresses interface{}      `json:"address"`
		Topics    []interface{}    `json:"topics"`
	}

	var raw input
	if err := json.Unmarshal(data, &raw); err != nil {
		return err
	}

	if raw.BlockHash != nil {
		if raw.FromBlock != nil || raw.ToBlock != nil {
			// BlockHash is mutually exclusive with FromBlock/ToBlock criteria
			return errors.New("cannot specify both BlockHash and FromBlock/ToBlock, choose one or the other")
		}
		args.BlockHash = raw.BlockHash
	} else {
		if raw.FromBlock != nil {
			args.FromBlock = big.NewInt(raw.FromBlock.Int64())
		}

		if raw.ToBlock != nil {
			args.ToBlock = big.NewInt(raw.ToBlock.Int64())
		}
	}

	args.Addresses = []common.Address{}

	if raw.Addresses != nil {
		// raw.Address can contain a single address or an array of addresses
		switch rawAddr := raw.Addresses.(type) {
		case []interface{}:
			for i, addr := range rawAddr {
				if strAddr, ok := addr.(string); ok {
					addr, err := decodeAddress(strAddr)
					if err != nil {
						return fmt.Errorf("invalid address at index %d: %v", i, err)
					}
					args.Addresses = append(args.Addresses, addr)
				} else {
					return fmt.Errorf("non-string address at index %d", i)
				}
			}
		case string:
			addr, err := decodeAddress(rawAddr)
			if err != nil {
				return fmt.Errorf("invalid address: %v", err)
			}
			args.Addresses = []common.Address{addr}
		default:
			return errors.New("invalid addresses in query")
		}
	}

	// topics is an array consisting of strings and/or arrays of strings.
	// JSON null values are converted to common.Hash{} and ignored by the filter manager.
	if len(raw.Topics) > 0 {
		args.Topics = make([][]common.Hash, len(raw.Topics))
		for i, t := range raw.Topics {
			switch topic := t.(type) {
			case nil:
				// ignore topic when matching logs

			case string:
				// match specific topic
				top, err := decodeTopic(topic)
				if err != nil {
					return err
				}
				args.Topics[i] = []common.Hash{top}

			case []interface{}:
				// or case e.g. [null, "topic0", "topic1"]
				for _, rawTopic := range topic {
					if rawTopic == nil {
						// null component, match all
						args.Topics[i] = nil
						break
					}
					if topic, ok := rawTopic.(string); ok {
						parsed, err := decodeTopic(topic)
						if err != nil {
							return err
						}
						args.Topics[i] = append(args.Topics[i], parsed)
					} else {
						return errInvalidTopic
					}
				}
			default:
				return errInvalidTopic
			}
		}
	}

	return nil
}

func decodeAddress(s string) (common.Address, error) {
	b, err := hexutil.Decode(s)
	if err == nil && len(b) != common.AddressLength {
		err = fmt.Errorf("hex has invalid length %d after decoding; expected %d for address", len(b), common.AddressLength)
	}
	return common.BytesToAddress(b), err
}

func decodeTopic(s string) (common.Hash, error) {
	b, err := hexutil.Decode(s)
	if err == nil && len(b) != common.HashLength {
		err = fmt.Errorf("hex has invalid length %d after decoding; expected %d for topic", len(b), common.HashLength)
	}
	return common.BytesToHash(b), err
}<|MERGE_RESOLUTION|>--- conflicted
+++ resolved
@@ -30,10 +30,7 @@
 	"github.com/ethereum/go-ethereum/common/gopool"
 	"github.com/ethereum/go-ethereum/common/hexutil"
 	"github.com/ethereum/go-ethereum/core/types"
-<<<<<<< HEAD
-=======
 	"github.com/ethereum/go-ethereum/internal/ethapi"
->>>>>>> bed84606
 	"github.com/ethereum/go-ethereum/rpc"
 )
 
@@ -55,11 +52,10 @@
 	s        *Subscription // associated subscription in event system
 }
 
-<<<<<<< HEAD
-// PublicFilterAPI offers support to create and manage filters. This will allow external clients to retrieve various
-// information related to the Ethereum protocol such als blocks, transactions and logs.
-type PublicFilterAPI struct {
-	backend    Backend
+// FilterAPI offers support to create and manage filters. This will allow external clients to retrieve various
+// information related to the Ethereum protocol such as blocks, transactions and logs.
+type FilterAPI struct {
+	sys        *FilterSystem
 	events     *EventSystem
 	filtersMu  sync.Mutex
 	filters    map[rpc.ID]*filter
@@ -67,33 +63,14 @@
 	rangeLimit bool
 }
 
-// NewPublicFilterAPI returns a new PublicFilterAPI instance.
-func NewPublicFilterAPI(backend Backend, lightMode bool, timeout time.Duration, rangeLimit bool) *PublicFilterAPI {
-	api := &PublicFilterAPI{
-		backend:    backend,
-		events:     NewEventSystem(backend, lightMode),
+// NewFilterAPI returns a new FilterAPI instance.
+func NewFilterAPI(system *FilterSystem, lightMode bool, rangeLimit bool) *FilterAPI {
+	api := &FilterAPI{
+		sys:        system,
+		events:     NewEventSystem(system, lightMode),
 		filters:    make(map[rpc.ID]*filter),
-		timeout:    timeout,
+		timeout:    system.cfg.Timeout,
 		rangeLimit: rangeLimit,
-=======
-// FilterAPI offers support to create and manage filters. This will allow external clients to retrieve various
-// information related to the Ethereum protocol such as blocks, transactions and logs.
-type FilterAPI struct {
-	sys       *FilterSystem
-	events    *EventSystem
-	filtersMu sync.Mutex
-	filters   map[rpc.ID]*filter
-	timeout   time.Duration
-}
-
-// NewFilterAPI returns a new FilterAPI instance.
-func NewFilterAPI(system *FilterSystem, lightMode bool) *FilterAPI {
-	api := &FilterAPI{
-		sys:     system,
-		events:  NewEventSystem(system, lightMode),
-		filters: make(map[rpc.ID]*filter),
-		timeout: system.cfg.Timeout,
->>>>>>> bed84606
 	}
 	go api.timeoutLoop(system.cfg.Timeout)
 
@@ -176,16 +153,10 @@
 
 	rpcSub := notifier.CreateSubscription()
 
-<<<<<<< HEAD
-	gopool.Submit(func() {
-		txHashes := make(chan []common.Hash, 128)
-		pendingTxSub := api.events.SubscribePendingTxs(txHashes)
-=======
-	go func() {
+	gopool.Submit(func() {
 		txs := make(chan []*types.Transaction, 128)
 		pendingTxSub := api.events.SubscribePendingTxs(txs)
 		chainConfig := api.sys.backend.ChainConfig()
->>>>>>> bed84606
 
 		for {
 			select {
@@ -216,7 +187,7 @@
 
 // NewVotesFilter creates a filter that fetches votes that entered the vote pool.
 // It is part of the filter package since polling goes with eth_getFilterChanges.
-func (api *PublicFilterAPI) NewVotesFilter() rpc.ID {
+func (api *FilterAPI) NewVotesFilter() rpc.ID {
 	var (
 		votes   = make(chan *types.VoteEnvelope)
 		voteSub = api.events.SubscribeNewVotes(votes)
@@ -247,7 +218,7 @@
 }
 
 // NewVotes creates a subscription that is triggered each time a vote enters the vote pool.
-func (api *PublicFilterAPI) NewVotes(ctx context.Context) (*rpc.Subscription, error) {
+func (api *FilterAPI) NewVotes(ctx context.Context) (*rpc.Subscription, error) {
 	notifier, supported := rpc.NotifierFromContext(ctx)
 	if !supported {
 		return &rpc.Subscription{}, rpc.ErrNotificationsUnsupported
@@ -340,7 +311,7 @@
 }
 
 // NewFinalizedHeaderFilter creates a filter that fetches finalized headers that are reached.
-func (api *PublicFilterAPI) NewFinalizedHeaderFilter() rpc.ID {
+func (api *FilterAPI) NewFinalizedHeaderFilter() rpc.ID {
 	var (
 		headers   = make(chan *types.Header)
 		headerSub = api.events.SubscribeNewFinalizedHeaders(headers)
@@ -372,7 +343,7 @@
 }
 
 // NewFinalizedHeaders send a notification each time a new finalized header is reached.
-func (api *PublicFilterAPI) NewFinalizedHeaders(ctx context.Context) (*rpc.Subscription, error) {
+func (api *FilterAPI) NewFinalizedHeaders(ctx context.Context) (*rpc.Subscription, error) {
 	notifier, supported := rpc.NotifierFromContext(ctx)
 	if !supported {
 		return &rpc.Subscription{}, rpc.ErrNotificationsUnsupported
@@ -418,12 +389,8 @@
 		return nil, err
 	}
 
-<<<<<<< HEAD
-	gopool.Submit(func() {
-
-=======
-	go func() {
->>>>>>> bed84606
+	gopool.Submit(func() {
+
 		for {
 			select {
 			case logs := <-matchedLogs:
@@ -508,11 +475,7 @@
 			end = crit.ToBlock.Int64()
 		}
 		// Construct the range filter
-<<<<<<< HEAD
-		filter = NewRangeFilter(api.backend, begin, end, crit.Addresses, crit.Topics, api.rangeLimit)
-=======
-		filter = api.sys.NewRangeFilter(begin, end, crit.Addresses, crit.Topics)
->>>>>>> bed84606
+		filter = api.sys.NewRangeFilter(begin, end, crit.Addresses, crit.Topics, api.rangeLimit)
 	}
 	// Run the filter and return all the logs
 	logs, err := filter.Logs(ctx)
@@ -563,11 +526,7 @@
 			end = f.crit.ToBlock.Int64()
 		}
 		// Construct the range filter
-<<<<<<< HEAD
-		filter = NewRangeFilter(api.backend, begin, end, f.crit.Addresses, f.crit.Topics, api.rangeLimit)
-=======
-		filter = api.sys.NewRangeFilter(begin, end, f.crit.Addresses, f.crit.Topics)
->>>>>>> bed84606
+		filter = api.sys.NewRangeFilter(begin, end, f.crit.Addresses, f.crit.Topics, api.rangeLimit)
 	}
 	// Run the filter and return all the logs
 	logs, err := filter.Logs(ctx)
@@ -598,11 +557,7 @@
 		f.deadline.Reset(api.timeout)
 
 		switch f.typ {
-<<<<<<< HEAD
-		case PendingTransactionsSubscription, BlocksSubscription, FinalizedHeadersSubscription, VotesSubscription:
-=======
-		case BlocksSubscription:
->>>>>>> bed84606
+		case BlocksSubscription, FinalizedHeadersSubscription, VotesSubscription:
 			hashes := f.hashes
 			f.hashes = nil
 			return returnHashes(hashes), nil
