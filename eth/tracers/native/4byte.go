--- conflicted
+++ resolved
@@ -111,28 +111,8 @@
 	t.store(input[0:4], len(input)-4)
 }
 
-<<<<<<< HEAD
-=======
-// CaptureExit is called when EVM exits a scope, even if the scope didn't
-// execute any code.
-func (t *fourByteTracer) CaptureExit(output []byte, gasUsed uint64, err error) {
-}
-
-// CaptureFault implements the EVMLogger interface to trace an execution fault.
-func (t *fourByteTracer) CaptureFault(pc uint64, op vm.OpCode, gas, cost uint64, scope *vm.ScopeContext, depth int, err error) {
-}
-
-// CaptureEnd is called after the call finishes to finalize the tracing.
-func (t *fourByteTracer) CaptureEnd(output []byte, gasUsed uint64, err error) {
-}
-
-func (*fourByteTracer) CaptureTxStart(gasLimit uint64) {}
-
-func (*fourByteTracer) CaptureTxEnd(restGas uint64) {}
-
 func (*fourByteTracer) CaptureSystemTxEnd(intrinsicGas uint64) {}
 
->>>>>>> a0cb4d03
 // GetResult returns the json-encoded nested list of call traces, and any
 // error arising from the encoding or forceful termination (via `Stop`).
 func (t *fourByteTracer) GetResult() (json.RawMessage, error) {
